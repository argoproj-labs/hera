--- conflicted
+++ resolved
@@ -127,37 +127,7 @@
           token: ${{ secrets.CODECOV_TOKEN }}
           directory: .tox/
           fail_ci_if_error: true
-<<<<<<< HEAD
         if: ${{ always() }}
-=======
-        if: ${{ always() }}
-
-  publish:
-    needs: [ coverage, test ]
-    if: success() && ( github.ref == 'refs/heads/main' )
-    runs-on: ubuntu-latest
-
-    steps:
-      - uses: actions/checkout@v2
-
-      - name: setup python 3.7
-        uses: actions/setup-python@v2
-        with:
-          python-version: '3.7'
-
-      - name: Install base dependencies
-        run: |
-          python -m pip install --upgrade pip
-          python -m pip install poetry twine
-
-      - name: Build and publish
-        env:
-          PYPI_USERNAME: __token__
-          PYPI_PASSWORD: ${{ secrets.PYPI_API_TOKEN }}
-        run: |
-          poetry build
-          twine upload -u __token__ -p $PYPI_PASSWORD --skip-existing dist/* 
 concurrency:
   group: ${{ github.workflow }}-${{ github.ref || github.run_id }}
-  cancel-in-progress: true
->>>>>>> 783b1bb6
+  cancel-in-progress: true