--- conflicted
+++ resolved
@@ -44,13 +44,9 @@
     print(a_string)
 ```
 
-<<<<<<< HEAD
-The fields allowed in the `Parameter` annotations are: `name`, `enum`, and `description`. A `default` must be set using
-standard Python syntax, i.e. `x: int = 42`.
-=======
 The fields allowed in the `Parameter` annotations are: `name`, `enum`, and `description`, `name` will be set to the
-variable name if not provided (when exporting to YAML or viewing in the Argo UI, the `name` variable will be used).
->>>>>>> 77a214dc
+variable name if not provided (when exporting to YAML or viewing in the Argo UI, the `name` variable will be used). A
+`default` must be set using standard Python syntax, i.e. `x: int = 42`.
 
 ## Artifacts
 
