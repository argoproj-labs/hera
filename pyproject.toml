[tool.poetry]
name = "hera-workflows"
<<<<<<< HEAD
version = "3.6.5"
=======
version = "3.7.0"
>>>>>>> 5788b73a
description="Hera is a Python framework for constructing and submitting Argo Workflows. The main goal of Hera is to make Argo Workflows more accessible by abstracting away some setup that is typically necessary for constructing Argo workflows."
authors = ["Flaviu Vadan <flaviu.vadan@dynotx.com>"]
license = "MIT"
readme = "README.md"
homepage = "https://github.com/argoproj-labs/hera-workflows"
repository = "https://github.com/argoproj-labs/hera-workflows"
documentation = "https://github.com/argoproj-labs/hera-workflows/README.md"
classifiers = [
    "Development Status :: 4 - Beta",
    "Intended Audience :: Developers",
    "Intended Audience :: Science/Research",
    "Topic :: Scientific/Engineering",
    "License :: OSI Approved :: MIT License",
    "Programming Language :: Python :: 3.7",
    "Programming Language :: Python :: 3.8",
    "Programming Language :: Python :: 3.9",
    "Programming Language :: Python :: 3.10",
]
packages = [
    { include = "hera", from = "src" }
]

[tool.poetry.urls]
"Bug Tracker" = "https://github.com/argoproj-labs/hera-workflows/issues"

[tool.poetry.dependencies]
argo-workflows = {version = "6.3.5", allow-prereleases = true}
pydantic = "^1.9.0"
python = ">=3.7"
pytz = "*"

[tool.poetry.dev-dependencies]
pytest = "*"
pytest-cov = "*"
black = "*"
pyproject-flake8 = "*"
mypy = "*"
build = "*"
isort = "*"
tox = "<4.0"

[build-system]
requires = ["poetry-core>=1.0.0"]
build-backend = "poetry.core.masonry.api"

[tool.black]
line-length = 119
target-version = ['py37']
include = '\.pyi?$'

[tool.flake8]
# do not look here for things to lint
exclude = [".git", "__init__.py"]
docstring-convention = "numpy"
max-line-length = 119

[tool.pytest.ini_options]
addopts = "-ra -q"

[tool.isort]
profile = "black"
skip_gitignore = true
skip_glob = [".venv/*", ".mypy_cache/*", ".pytest_cache/*", ".github/*", ".git/*"]

[tool.mypy]
mypy_path = "src"
check_untyped_defs = true
no_implicit_optional = true
strict_optional = false

[[tool.mypy.overrides]]
module = "mypy-argo.workflows.*"
ignore_missing_imports = true

[[tool.mypy.overrides]]
module = "mypy-urllib3.*"
ignore_missing_imports = true

[[tool.mypy.overrides]]
module ="mypy-pytz.*"
ignore_missing_imports = true<|MERGE_RESOLUTION|>--- conflicted
+++ resolved
@@ -1,10 +1,6 @@
 [tool.poetry]
 name = "hera-workflows"
-<<<<<<< HEAD
-version = "3.6.5"
-=======
 version = "3.7.0"
->>>>>>> 5788b73a
 description="Hera is a Python framework for constructing and submitting Argo Workflows. The main goal of Hera is to make Argo Workflows more accessible by abstracting away some setup that is typically necessary for constructing Argo workflows."
 authors = ["Flaviu Vadan <flaviu.vadan@dynotx.com>"]
 license = "MIT"
