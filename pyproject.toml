--- conflicted
+++ resolved
@@ -55,10 +55,6 @@
 [tool.black]
 line-length = 119
 max-line-length = 119
-<<<<<<< HEAD
-skip-string-normalization = true
-=======
->>>>>>> 331ed140
 target-version = ['py38']
 
 [tool.pytest.ini_options]
