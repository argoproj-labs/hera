--- conflicted
+++ resolved
@@ -34,13 +34,8 @@
         template: function-kebab
     - - arguments:
           parameters:
-<<<<<<< HEAD
-          - name: input-values
+          - name: input-value
             value: '{"a": 3, "b": "bar", "c": "42"}'
-=======
-          - name: input-value
-            value: '{"a": 3, "b": "bar"}'
->>>>>>> b13811ab
         name: function-kebab-object
         template: function-kebab-object
   - inputs:
