--- conflicted
+++ resolved
@@ -93,8 +93,4 @@
         str_function(arguments={"input": Input(a=2, b="bar", c=42).json()})
         another_function(arguments={"inputs": [Input(a=2, b="bar", c=42), Input(a=2, b="bar", c=42.0)]})
         function_kebab(arguments={"a-but-kebab": 3, "b-but-kebab": "bar"})
-<<<<<<< HEAD
-        function_kebab_object(arguments={"input-values": Input(a=3, b="bar", c="42")})
-=======
-        function_kebab_object(arguments={"input-value": Input(a=3, b="bar")})
->>>>>>> b13811ab
+        function_kebab_object(arguments={"input-value": Input(a=3, b="bar", c="42")})