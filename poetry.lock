[[package]]
name = "argo-workflows"
version = "6.3.5"
description = "Argo Workflows API"
category = "main"
optional = false
python-versions = ">=3.6"

[package.dependencies]
python-dateutil = "*"
urllib3 = ">=1.25.3"

[[package]]
name = "attrs"
version = "22.1.0"
description = "Classes Without Boilerplate"
category = "dev"
optional = false
python-versions = ">=3.5"

[package.extras]
dev = ["coverage[toml] (>=5.0.2)", "hypothesis", "pympler", "pytest (>=4.3.0)", "mypy (>=0.900,!=0.940)", "pytest-mypy-plugins", "zope.interface", "furo", "sphinx", "sphinx-notfound-page", "pre-commit", "cloudpickle"]
docs = ["furo", "sphinx", "zope.interface", "sphinx-notfound-page"]
tests = ["coverage[toml] (>=5.0.2)", "hypothesis", "pympler", "pytest (>=4.3.0)", "mypy (>=0.900,!=0.940)", "pytest-mypy-plugins", "zope.interface", "cloudpickle"]
tests_no_zope = ["coverage[toml] (>=5.0.2)", "hypothesis", "pympler", "pytest (>=4.3.0)", "mypy (>=0.900,!=0.940)", "pytest-mypy-plugins", "cloudpickle"]

[[package]]
name = "black"
version = "22.10.0"
description = "The uncompromising code formatter."
category = "dev"
optional = false
python-versions = ">=3.7"

[package.dependencies]
click = ">=8.0.0"
mypy-extensions = ">=0.4.3"
pathspec = ">=0.9.0"
platformdirs = ">=2"
tomli = {version = ">=1.1.0", markers = "python_full_version < \"3.11.0a7\""}
typed-ast = {version = ">=1.4.2", markers = "python_version < \"3.8\" and implementation_name == \"cpython\""}
typing-extensions = {version = ">=3.10.0.0", markers = "python_version < \"3.10\""}

[package.extras]
colorama = ["colorama (>=0.4.3)"]
d = ["aiohttp (>=3.7.4)"]
jupyter = ["ipython (>=7.8.0)", "tokenize-rt (>=3.2.0)"]
uvloop = ["uvloop (>=0.15.2)"]

[[package]]
name = "build"
version = "0.9.0"
description = "A simple, correct PEP 517 build frontend"
category = "dev"
optional = false
python-versions = ">=3.6"

[package.dependencies]
colorama = {version = "*", markers = "os_name == \"nt\""}
importlib-metadata = {version = ">=0.22", markers = "python_version < \"3.8\""}
packaging = ">=19.0"
pep517 = ">=0.9.1"
tomli = {version = ">=1.0.0", markers = "python_version < \"3.11\""}

[package.extras]
virtualenv = ["virtualenv (>=20.0.35)"]
typing = ["typing-extensions (>=3.7.4.3)", "mypy (==0.950)", "importlib-metadata (>=4.6.4)"]
test = ["setuptools (>=56.0.0)", "setuptools (>=42.0.0)", "wheel (>=0.36.0)", "toml (>=0.10.0)", "pytest-xdist (>=1.34)", "pytest-rerunfailures (>=9.1)", "pytest-mock (>=2)", "pytest-cov (>=2.12)", "pytest (>=6.2.4)", "filelock (>=3)"]
docs = ["sphinx-autodoc-typehints (>=1.10)", "sphinx-argparse-cli (>=1.5)", "sphinx (>=4.0,<5.0)", "furo (>=2021.08.31)"]

[[package]]
name = "certifi"
version = "2022.9.24"
description = "Python package for providing Mozilla's CA Bundle."
category = "main"
optional = false
python-versions = ">=3.6"

[[package]]
name = "click"
version = "8.1.3"
description = "Composable command line interface toolkit"
category = "dev"
optional = false
python-versions = ">=3.7"

[package.dependencies]
colorama = {version = "*", markers = "platform_system == \"Windows\""}
importlib-metadata = {version = "*", markers = "python_version < \"3.8\""}

[[package]]
name = "colorama"
version = "0.4.6"
description = "Cross-platform colored terminal text."
category = "dev"
optional = false
python-versions = "!=3.0.*,!=3.1.*,!=3.2.*,!=3.3.*,!=3.4.*,!=3.5.*,!=3.6.*,>=2.7"

[[package]]
name = "coverage"
version = "6.5.0"
description = "Code coverage measurement for Python"
category = "dev"
optional = false
python-versions = ">=3.7"

[package.dependencies]
tomli = {version = "*", optional = true, markers = "python_full_version <= \"3.11.0a6\" and extra == \"toml\""}

[package.extras]
toml = ["tomli"]

[[package]]
name = "distlib"
version = "0.3.6"
description = "Distribution utilities"
category = "dev"
optional = false
python-versions = "*"

[[package]]
name = "exceptiongroup"
<<<<<<< HEAD
version = "1.0.0rc9"
=======
version = "1.0.0"
>>>>>>> e9baf9cf
description = "Backport of PEP 654 (exception groups)"
category = "dev"
optional = false
python-versions = ">=3.7"

[package.extras]
test = ["pytest (>=6)"]

[[package]]
name = "filelock"
version = "3.8.0"
description = "A platform independent file lock."
category = "dev"
optional = false
python-versions = ">=3.7"

[package.extras]
docs = ["furo (>=2022.6.21)", "sphinx (>=5.1.1)", "sphinx-autodoc-typehints (>=1.19.1)"]
testing = ["covdefaults (>=2.2)", "coverage (>=6.4.2)", "pytest (>=7.1.2)", "pytest-cov (>=3)", "pytest-timeout (>=2.1)"]

[[package]]
name = "flake8"
version = "5.0.4"
description = "the modular source code checker: pep8 pyflakes and co"
category = "dev"
optional = false
python-versions = ">=3.6.1"

[package.dependencies]
importlib-metadata = {version = ">=1.1.0,<4.3", markers = "python_version < \"3.8\""}
mccabe = ">=0.7.0,<0.8.0"
pycodestyle = ">=2.9.0,<2.10.0"
pyflakes = ">=2.5.0,<2.6.0"

[[package]]
name = "importlib-metadata"
version = "4.2.0"
description = "Read metadata from Python packages"
category = "dev"
optional = false
python-versions = ">=3.6"

[package.dependencies]
typing-extensions = {version = ">=3.6.4", markers = "python_version < \"3.8\""}
zipp = ">=0.5"

[package.extras]
docs = ["sphinx", "jaraco.packaging (>=8.2)", "rst.linker (>=1.9)"]
testing = ["pytest (>=4.6)", "pytest-checkdocs (>=2.4)", "pytest-flake8", "pytest-cov", "pytest-enabler (>=1.0.1)", "packaging", "pep517", "pyfakefs", "flufl.flake8", "pytest-black (>=0.3.7)", "pytest-mypy", "importlib-resources (>=1.3)"]

[[package]]
name = "iniconfig"
version = "1.1.1"
description = "iniconfig: brain-dead simple config-ini parsing"
category = "dev"
optional = false
python-versions = "*"

[[package]]
name = "isort"
version = "5.10.1"
description = "A Python utility / library to sort Python imports."
category = "dev"
optional = false
python-versions = ">=3.6.1,<4.0"

[package.extras]
pipfile_deprecated_finder = ["pipreqs", "requirementslib"]
requirements_deprecated_finder = ["pipreqs", "pip-api"]
colors = ["colorama (>=0.4.3,<0.5.0)"]
plugins = ["setuptools"]

[[package]]
name = "mccabe"
version = "0.7.0"
description = "McCabe checker, plugin for flake8"
category = "dev"
optional = false
python-versions = ">=3.6"

[[package]]
name = "mypy"
version = "0.982"
description = "Optional static typing for Python"
category = "dev"
optional = false
python-versions = ">=3.7"

[package.dependencies]
mypy-extensions = ">=0.4.3"
tomli = {version = ">=1.1.0", markers = "python_version < \"3.11\""}
typed-ast = {version = ">=1.4.0,<2", markers = "python_version < \"3.8\""}
typing-extensions = ">=3.10"

[package.extras]
dmypy = ["psutil (>=4.0)"]
python2 = ["typed-ast (>=1.4.0,<2)"]
reports = ["lxml"]

[[package]]
name = "mypy-extensions"
version = "0.4.3"
description = "Experimental type system extensions for programs checked with the mypy typechecker."
category = "dev"
optional = false
python-versions = "*"

[[package]]
name = "packaging"
version = "21.3"
description = "Core utilities for Python packages"
category = "dev"
optional = false
python-versions = ">=3.6"

[package.dependencies]
pyparsing = ">=2.0.2,<3.0.5 || >3.0.5"

[[package]]
name = "pathspec"
version = "0.10.1"
description = "Utility library for gitignore style pattern matching of file paths."
category = "dev"
optional = false
python-versions = ">=3.7"

[[package]]
name = "pep517"
version = "0.13.0"
description = "Wrappers to build Python packages using PEP 517 hooks"
category = "dev"
optional = false
python-versions = ">=3.6"

[package.dependencies]
importlib_metadata = {version = "*", markers = "python_version < \"3.8\""}
tomli = {version = ">=1.1.0", markers = "python_version < \"3.11\""}
zipp = {version = "*", markers = "python_version < \"3.8\""}

[[package]]
name = "platformdirs"
version = "2.5.2"
description = "A small Python module for determining appropriate platform-specific dirs, e.g. a \"user data dir\"."
category = "dev"
optional = false
python-versions = ">=3.7"

[package.extras]
docs = ["furo (>=2021.7.5b38)", "proselint (>=0.10.2)", "sphinx-autodoc-typehints (>=1.12)", "sphinx (>=4)"]
test = ["appdirs (==1.4.4)", "pytest-cov (>=2.7)", "pytest-mock (>=3.6)", "pytest (>=6)"]

[[package]]
name = "pluggy"
version = "1.0.0"
description = "plugin and hook calling mechanisms for python"
category = "dev"
optional = false
python-versions = ">=3.6"

[package.dependencies]
importlib-metadata = {version = ">=0.12", markers = "python_version < \"3.8\""}

[package.extras]
testing = ["pytest-benchmark", "pytest"]
dev = ["tox", "pre-commit"]

[[package]]
name = "py"
version = "1.11.0"
description = "library with cross-python path, ini-parsing, io, code, log facilities"
category = "dev"
optional = false
python-versions = ">=2.7, !=3.0.*, !=3.1.*, !=3.2.*, !=3.3.*, !=3.4.*"

[[package]]
name = "pycodestyle"
version = "2.9.1"
description = "Python style guide checker"
category = "dev"
optional = false
python-versions = ">=3.6"

[[package]]
name = "pyflakes"
version = "2.5.0"
description = "passive checker of Python programs"
category = "dev"
optional = false
python-versions = ">=3.6"

[[package]]
name = "pyparsing"
version = "3.0.9"
description = "pyparsing module - Classes and methods to define and execute parsing grammars"
category = "dev"
optional = false
python-versions = ">=3.6.8"

[package.extras]
diagrams = ["railroad-diagrams", "jinja2"]

[[package]]
name = "pyproject-flake8"
version = "5.0.4.post1"
description = "pyproject-flake8 (`pflake8`), a monkey patching wrapper to connect flake8 with pyproject.toml configuration"
category = "dev"
optional = false
python-versions = "*"

[package.dependencies]
flake8 = "5.0.4"
tomli = {version = "*", markers = "python_version < \"3.11\""}

[[package]]
name = "pytest"
version = "7.2.0"
description = "pytest: simple powerful testing with Python"
category = "dev"
optional = false
python-versions = ">=3.7"

[package.dependencies]
attrs = ">=19.2.0"
colorama = {version = "*", markers = "sys_platform == \"win32\""}
exceptiongroup = {version = ">=1.0.0rc8", markers = "python_version < \"3.11\""}
importlib-metadata = {version = ">=0.12", markers = "python_version < \"3.8\""}
iniconfig = "*"
packaging = "*"
pluggy = ">=0.12,<2.0"
tomli = {version = ">=1.0.0", markers = "python_version < \"3.11\""}

[package.extras]
testing = ["argcomplete", "hypothesis (>=3.56)", "mock", "nose", "pygments (>=2.7.2)", "requests", "xmlschema"]

[[package]]
name = "pytest-cov"
version = "4.0.0"
description = "Pytest plugin for measuring coverage."
category = "dev"
optional = false
python-versions = ">=3.6"

[package.dependencies]
coverage = {version = ">=5.2.1", extras = ["toml"]}
pytest = ">=4.6"

[package.extras]
testing = ["fields", "hunter", "process-tests", "six", "pytest-xdist", "virtualenv"]

[[package]]
name = "python-dateutil"
version = "2.8.2"
description = "Extensions to the standard Python datetime module"
category = "main"
optional = false
python-versions = "!=3.0.*,!=3.1.*,!=3.2.*,>=2.7"

[package.dependencies]
six = ">=1.5"

[[package]]
name = "pytz"
version = "2022.5"
description = "World timezone definitions, modern and historical"
category = "main"
optional = false
python-versions = "*"

[[package]]
name = "pyyaml"
version = "6.0"
description = "YAML parser and emitter for Python"
category = "main"
<<<<<<< HEAD
optional = false
=======
optional = true
>>>>>>> e9baf9cf
python-versions = ">=3.6"

[[package]]
name = "six"
version = "1.16.0"
description = "Python 2 and 3 compatibility utilities"
category = "main"
optional = false
python-versions = ">=2.7, !=3.0.*, !=3.1.*, !=3.2.*"

[[package]]
name = "tomli"
version = "2.0.1"
description = "A lil' TOML parser"
category = "dev"
optional = false
python-versions = ">=3.7"

[[package]]
name = "tox"
version = "3.27.0"
description = "tox is a generic virtualenv management and test command line tool"
category = "dev"
optional = false
python-versions = "!=3.0.*,!=3.1.*,!=3.2.*,!=3.3.*,!=3.4.*,>=2.7"

[package.dependencies]
colorama = {version = ">=0.4.1", markers = "platform_system == \"Windows\""}
filelock = ">=3.0.0"
importlib-metadata = {version = ">=0.12", markers = "python_version < \"3.8\""}
packaging = ">=14"
pluggy = ">=0.12.0"
py = ">=1.4.17"
six = ">=1.14.0"
tomli = {version = ">=2.0.1", markers = "python_version >= \"3.7\" and python_version < \"3.11\""}
virtualenv = ">=16.0.0,<20.0.0 || >20.0.0,<20.0.1 || >20.0.1,<20.0.2 || >20.0.2,<20.0.3 || >20.0.3,<20.0.4 || >20.0.4,<20.0.5 || >20.0.5,<20.0.6 || >20.0.6,<20.0.7 || >20.0.7"

[package.extras]
docs = ["pygments-github-lexers (>=0.0.5)", "sphinx (>=2.0.0)", "sphinxcontrib-autoprogram (>=0.1.5)", "towncrier (>=18.5.0)"]
testing = ["flaky (>=3.4.0)", "freezegun (>=0.3.11)", "pytest (>=4.0.0)", "pytest-cov (>=2.5.1)", "pytest-mock (>=1.10.0)", "pytest-randomly (>=1.0.0)", "psutil (>=5.6.1)", "pathlib2 (>=2.3.3)"]

[[package]]
name = "typed-ast"
version = "1.5.4"
description = "a fork of Python 2 and 3 ast modules with type comment support"
category = "dev"
optional = false
python-versions = ">=3.6"

[[package]]
name = "types-pyyaml"
version = "6.0.12.1"
description = "Typing stubs for PyYAML"
category = "dev"
optional = false
python-versions = "*"

[[package]]
name = "typing-extensions"
version = "4.4.0"
description = "Backported and Experimental Type Hints for Python 3.7+"
category = "dev"
optional = false
python-versions = ">=3.7"

[[package]]
name = "urllib3"
version = "1.26.12"
description = "HTTP library with thread-safe connection pooling, file post, and more."
category = "main"
optional = false
python-versions = ">=2.7, !=3.0.*, !=3.1.*, !=3.2.*, !=3.3.*, !=3.4.*, !=3.5.*, <4"

[package.extras]
brotli = ["brotlicffi (>=0.8.0)", "brotli (>=1.0.9)", "brotlipy (>=0.6.0)"]
secure = ["pyOpenSSL (>=0.14)", "cryptography (>=1.3.4)", "idna (>=2.0.0)", "certifi", "urllib3-secure-extra", "ipaddress"]
socks = ["PySocks (>=1.5.6,!=1.5.7,<2.0)"]

[[package]]
name = "virtualenv"
version = "20.16.2"
description = "Virtual Python Environment builder"
category = "dev"
optional = false
python-versions = ">=3.6"

[package.dependencies]
distlib = ">=0.3.1,<1"
filelock = ">=3.2,<4"
importlib-metadata = {version = ">=0.12", markers = "python_version < \"3.8\""}
platformdirs = ">=2,<3"

[package.extras]
docs = ["proselint (>=0.10.2)", "sphinx (>=3)", "sphinx-argparse (>=0.2.5)", "sphinx-rtd-theme (>=0.4.3)", "towncrier (>=21.3)"]
testing = ["coverage (>=4)", "coverage-enable-subprocess (>=1)", "flaky (>=3)", "packaging (>=20.0)", "pytest (>=4)", "pytest-env (>=0.6.2)", "pytest-freezegun (>=0.4.1)", "pytest-mock (>=2)", "pytest-randomly (>=1)", "pytest-timeout (>=1)"]

[[package]]
name = "zipp"
version = "3.10.0"
description = "Backport of pathlib-compatible object wrapper for zip files"
category = "dev"
optional = false
python-versions = ">=3.7"

[package.extras]
docs = ["sphinx (>=3.5)", "jaraco.packaging (>=9)", "rst.linker (>=1.9)", "furo", "jaraco.tidelift (>=1.4)"]
testing = ["pytest (>=6)", "pytest-checkdocs (>=2.4)", "pytest-flake8", "flake8 (<5)", "pytest-cov", "pytest-enabler (>=1.3)", "jaraco.itertools", "func-timeout", "jaraco.functools", "more-itertools", "pytest-black (>=0.3.7)", "pytest-mypy (>=0.9.1)"]
<<<<<<< HEAD
=======

[extras]
yaml = ["pyyaml"]
>>>>>>> e9baf9cf

[metadata]
lock-version = "1.1"
python-versions = ">=3.7,<4"
<<<<<<< HEAD
content-hash = "4f32b3298be4b07c0c07212d1860d5d5075b14737ece70cce09f19e6d032a867"
=======
content-hash = "705616eb8b4f3835727359a1996e1b8ef9878b812ddace6a3678f7b25b683ae0"
>>>>>>> e9baf9cf

[metadata.files]
argo-workflows = []
attrs = []
black = []
build = []
certifi = []
click = []
colorama = []
coverage = []
distlib = []
exceptiongroup = []
filelock = []
flake8 = []
importlib-metadata = []
iniconfig = []
isort = []
mccabe = []
mypy = []
mypy-extensions = []
packaging = []
pathspec = []
pep517 = []
platformdirs = []
pluggy = []
py = []
pycodestyle = []
pyflakes = []
pyparsing = []
pyproject-flake8 = []
pytest = []
pytest-cov = []
python-dateutil = []
pytz = []
pyyaml = []
six = []
tomli = []
tox = []
typed-ast = []
<<<<<<< HEAD
=======
types-pyyaml = []
>>>>>>> e9baf9cf
typing-extensions = []
urllib3 = []
virtualenv = []
zipp = []<|MERGE_RESOLUTION|>--- conflicted
+++ resolved
@@ -120,11 +120,7 @@
 
 [[package]]
 name = "exceptiongroup"
-<<<<<<< HEAD
-version = "1.0.0rc9"
-=======
 version = "1.0.0"
->>>>>>> e9baf9cf
 description = "Backport of PEP 654 (exception groups)"
 category = "dev"
 optional = false
@@ -398,11 +394,7 @@
 version = "6.0"
 description = "YAML parser and emitter for Python"
 category = "main"
-<<<<<<< HEAD
-optional = false
-=======
 optional = true
->>>>>>> e9baf9cf
 python-versions = ">=3.6"
 
 [[package]]
@@ -510,21 +502,14 @@
 [package.extras]
 docs = ["sphinx (>=3.5)", "jaraco.packaging (>=9)", "rst.linker (>=1.9)", "furo", "jaraco.tidelift (>=1.4)"]
 testing = ["pytest (>=6)", "pytest-checkdocs (>=2.4)", "pytest-flake8", "flake8 (<5)", "pytest-cov", "pytest-enabler (>=1.3)", "jaraco.itertools", "func-timeout", "jaraco.functools", "more-itertools", "pytest-black (>=0.3.7)", "pytest-mypy (>=0.9.1)"]
-<<<<<<< HEAD
-=======
 
 [extras]
 yaml = ["pyyaml"]
->>>>>>> e9baf9cf
 
 [metadata]
 lock-version = "1.1"
 python-versions = ">=3.7,<4"
-<<<<<<< HEAD
-content-hash = "4f32b3298be4b07c0c07212d1860d5d5075b14737ece70cce09f19e6d032a867"
-=======
 content-hash = "705616eb8b4f3835727359a1996e1b8ef9878b812ddace6a3678f7b25b683ae0"
->>>>>>> e9baf9cf
 
 [metadata.files]
 argo-workflows = []
@@ -564,10 +549,7 @@
 tomli = []
 tox = []
 typed-ast = []
-<<<<<<< HEAD
-=======
 types-pyyaml = []
->>>>>>> e9baf9cf
 typing-extensions = []
 urllib3 = []
 virtualenv = []
