--- conflicted
+++ resolved
@@ -49,12 +49,8 @@
         ),
         (
             "examples.workflows.callable_script:function_kebab_object",
-<<<<<<< HEAD
-            [{"name": "input-values", "value": '{"a": 3, "b": "bar", "c": "abc"}'}],
+            [{"name": "input-value", "value": '{"a": 3, "b": "bar", "c": "abc"}'}],
             '{"output": [{"a": 3, "b": "bar", "c": "abc"}]}',
-=======
-            [{"name": "input-value", "value": '{"a": 3, "b": "bar"}'}],
-            '{"output": [{"a": 3, "b": "bar"}]}',
         ),
     ],
 )
@@ -92,7 +88,6 @@
             "tests.script_runner.parameter_inputs:annotated_parameter_no_name",
             [{"name": "annotated_input_value", "value": '{"a": 3, "b": "bar"}'}],
             '{"output": [{"a": 3, "b": "bar"}]}',
->>>>>>> b13811ab
         ),
     ],
 )
