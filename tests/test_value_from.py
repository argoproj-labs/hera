import pytest
from argo_workflows.models import (
    ConfigMapKeySelector,
    IoArgoprojWorkflowV1alpha1ValueFrom,
)

<<<<<<< HEAD
from hera.workflows.value_from import ValueFrom
=======
from hera.workflows.value_from import ValueFrom, ConfigMapKeyRef
>>>>>>> 71e8d89d


class TestValueFrom:
    def test_raises_on_all_none_fields(self):
        with pytest.raises(ValueError) as e:
            ValueFrom()
        assert str(e.value) == "At least one fields must be not `None` for `ValueFrom`"

    def test_builds_as_expected(self):
        vf_ = ValueFrom(config_map_key_ref=ConfigMapKeyRef(key="abc", name="cm"))
        vf = vf_.build()
        assert isinstance(vf, IoArgoprojWorkflowV1alpha1ValueFrom)
        assert hasattr(vf, "config_map_key_ref")
        assert isinstance(vf.config_map_key_ref, ConfigMapKeySelector)
        assert hasattr(vf.config_map_key_ref, "key")
        assert vf.config_map_key_ref.key == "abc"
        assert vf.config_map_key_ref.name == "cm"
        assert not hasattr(vf, "default")
        assert not hasattr(vf, "event")
        assert not hasattr(vf, "expression")
        assert not hasattr(vf, "jq_filter")
        assert not hasattr(vf, "json_path")
        assert not hasattr(vf, "parameter")
        assert not hasattr(vf, "path")
        assert not hasattr(vf, "supplied")

        fields_to_test = ["default", "event", "expression", "jq_filter", "json_path", "parameter", "path", "supplied"]
        # ensure this captures added fields in the future
        assert set(list(vars(vf_).keys())) == set(fields_to_test + ["config_map_key_ref"])

        for field_to_test in fields_to_test:
            if field_to_test == "supplied":
                vf = ValueFrom(supplied=True).build()
                assert vf.get(field_to_test) == {}
                assert isinstance(vf, IoArgoprojWorkflowV1alpha1ValueFrom)
                assert not hasattr(vf, "config_map_key_ref")
                assert hasattr(vf, field_to_test)
                for other_field in fields_to_test:
                    if other_field == field_to_test:
                        continue
                    assert not hasattr(vf, other_field)
            else:
                vf = ValueFrom(**{field_to_test: "abc"}).build()
                assert vf.get(field_to_test) == "abc"
                assert isinstance(vf, IoArgoprojWorkflowV1alpha1ValueFrom)
                assert not hasattr(vf, "config_map_key_ref")
                assert hasattr(vf, field_to_test)
                for other_field in fields_to_test:
                    if other_field == field_to_test:
                        continue
                    assert not hasattr(vf, other_field)<|MERGE_RESOLUTION|>--- conflicted
+++ resolved
@@ -4,11 +4,7 @@
     IoArgoprojWorkflowV1alpha1ValueFrom,
 )
 
-<<<<<<< HEAD
-from hera.workflows.value_from import ValueFrom
-=======
 from hera.workflows.value_from import ValueFrom, ConfigMapKeyRef
->>>>>>> 71e8d89d
 
 
 class TestValueFrom:
