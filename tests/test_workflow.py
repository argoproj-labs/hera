from unittest.mock import Mock

import pytest
from argo_workflows.model.pod_security_context import PodSecurityContext
from argo_workflows.models import HostAlias as ArgoHostAlias

from hera.host_alias import HostAlias
from hera.resources import Resources
from hera.security_context import WorkflowSecurityContext
from hera.task import Task
from hera.template_ref import TemplateRef
from hera.ttl_strategy import TTLStrategy
from hera.volumes import (
    ConfigMapVolume,
    EmptyDirVolume,
    ExistingVolume,
    SecretVolume,
    Volume,
)
from hera.workflow import Workflow


def test_wf_contains_specified_service_account(ws):
    w = Workflow('w', service=ws, service_account_name='w-sa')

    expected_sa = 'w-sa'
    assert w.spec.service_account_name == expected_sa
    assert w.spec.templates[0].service_account_name == expected_sa


def test_wf_does_not_contain_sa_if_one_is_not_specified(ws):
    w = Workflow('w', service=ws)

    assert not hasattr(w.spec, 'service_account_name')


@pytest.fixture
def workflow_security_context_kwargs():
    sc_kwargs = {
        "run_as_user": 1000,
        "run_as_group": 1001,
        "fs_group": 1002,
        "run_as_non_root": False,
    }
    return sc_kwargs


def test_wf_contains_specified_security_context(ws, workflow_security_context_kwargs):
    wsc = WorkflowSecurityContext(**workflow_security_context_kwargs)
    w = Workflow('w', service=ws, security_context=wsc)

    expected_security_context = PodSecurityContext(**workflow_security_context_kwargs)
    assert w.spec.security_context == expected_security_context


@pytest.mark.parametrize("set_only", ["run_as_user", "run_as_group", "fs_group", "run_as_non_root"])
def test_wf_specified_partial_security_context(ws, set_only, workflow_security_context_kwargs):
    one_param_kwargs = {set_only: workflow_security_context_kwargs[set_only]}
    wsc = WorkflowSecurityContext(**one_param_kwargs)
    w = Workflow('w', service=ws, security_context=wsc)
    expected_security_context = PodSecurityContext(**one_param_kwargs)
    assert w.spec.security_context == expected_security_context


def test_wf_does_not_contain_specified_security_context(ws):
    w = Workflow('w', service=ws)

    assert "security_context" not in w.spec


def test_wf_does_not_add_empty_task(w):
    t = None
    w.add_task(t)

    assert not w.dag_template.tasks


def test_wf_adds_specified_tasks(w, no_op):
    n = 3
    ts = [Task(f't{i}', no_op) for i in range(n)]
    w.add_tasks(*ts)

    assert len(w.dag_template.tasks) == n
    for i, t in enumerate(w.dag_template.tasks):
        assert ts[i].name == t.name


def test_wf_adds_task_volume(w, no_op):
    t = Task(
        't',
        no_op,
        resources=Resources(volumes=[Volume(name='v', size='1Gi', mount_path='/', storage_class_name='custom')]),
    )
    w.add_task(t)

    claim = w.spec.volume_claim_templates[0]
    assert claim.spec.access_modes == ['ReadWriteOnce']
    assert claim.spec.resources.requests['storage'] == '1Gi'
    assert claim.spec.storage_class_name == 'custom'
    assert claim.metadata.name == 'v'


def test_wf_adds_task_secret_volume(w, no_op):
    t = Task('t', no_op, resources=Resources(volumes=[SecretVolume(name='s', secret_name='sn', mount_path='/')]))
    w.add_task(t)

    vol = w.spec.volumes[0]
    assert vol.name == 's'
    assert vol.secret.secret_name == 'sn'


def test_wf_adds_task_config_map_volume(w):
    t = Task('t', resources=Resources(volumes=[ConfigMapVolume(config_map_name='cmn', mount_path='/')]))
    w.add_task(t)

    assert w.spec.volumes[0].name
    assert w.spec.volumes[0].config_map.name == "cmn"


def test_wf_adds_task_existing_checkpoints_staging_volume(w, no_op):
    t = Task('t', no_op, resources=Resources(volumes=[ExistingVolume(name='v', mount_path='/')]))
    w.add_task(t)

    vol = w.spec.volumes[0]
    assert vol.name == 'v'
    assert vol.persistent_volume_claim.claim_name == 'v'


def test_wf_adds_task_existing_checkpoints_prod_volume(w, no_op):
    t = Task(
        't',
        no_op,
        resources=Resources(volumes=[ExistingVolume(name='vol', mount_path='/')]),
    )
    w.add_task(t)

    vol = w.spec.volumes[0]
    assert vol.name == 'vol'
    assert vol.persistent_volume_claim.claim_name == 'vol'


def test_wf_adds_task_empty_dir_volume(w, no_op):
    t = Task('t', no_op, resources=Resources(volumes=[EmptyDirVolume(name='v')]))
    w.add_task(t)

    vol = w.spec.volumes[0]
    assert vol.name == 'v'
    assert not vol.empty_dir.size_limit
    assert vol.empty_dir.medium == 'Memory'


def test_wf_adds_head(w, no_op):
    t1 = Task('t1', no_op)
    t2 = Task('t2', no_op)
    t1 >> t2
    w.add_tasks(t1, t2)

    h = Task('head', no_op)
    w.add_head(h)

    assert t1.argo_task.dependencies == ['head']
    assert t2.argo_task.dependencies == ['t1', 'head']


def test_wf_adds_tail(w, no_op):
    t1 = Task('t1', no_op)
    t2 = Task('t2', no_op)
    t1 >> t2
    w.add_tasks(t1, t2)

    t = Task('tail', no_op)
    w.add_tail(t)

    assert not hasattr(t1.argo_task, 'dependencies')
    assert t2.argo_task.dependencies == ['t1']
    assert t.argo_task.dependencies == ['t2']


def test_wf_overwrites_head_and_tail(w, no_op):
    t1 = Task('t1', no_op)
    t2 = Task('t2', no_op)
    t1 >> t2
    w.add_tasks(t1, t2)

    h2 = Task('head2', no_op)
    w.add_head(h2)

    assert t1.argo_task.dependencies == ['head2']
    assert t2.argo_task.dependencies == ['t1', 'head2']

    h1 = Task('head1', no_op)
    w.add_head(h1)

    assert h2.argo_task.dependencies == ['head1']
    assert t1.argo_task.dependencies == ['head2', 'head1']
    assert t2.argo_task.dependencies == ['t1', 'head2', 'head1']


def test_wf_contains_specified_labels(ws):
    w = Workflow('w', service=ws, labels={'foo': 'bar'})

    expected_labels = {'foo': 'bar'}
    assert w.metadata.labels == expected_labels


def test_wf_contains_specified_annotations(ws):
    w = Workflow('w', service=ws, annotations={'foo': 'bar'})

    expected_annotations = {'foo': 'bar'}
    assert w.metadata.annotations == expected_annotations


def test_wf_submit_with_default(ws):
    w = Workflow('w', service=ws, labels={'foo': 'bar'}, namespace="test")
    w.service = Mock()
    w.create()
    w.service.create.assert_called_with(w.workflow, w.namespace)


def test_wf_adds_image_pull_secrets(ws):
    w = Workflow('w', service=ws, image_pull_secrets=['secret0', 'secret1'])
    secrets = [{'name': secret.name} for secret in w.spec.get('image_pull_secrets')]
    assert secrets[0] == {'name': 'secret0'}
    assert secrets[1] == {'name': 'secret1'}


def test_wf_adds_ttl_strategy(ws):
    w = Workflow(
        'w',
        service=ws,
        ttl_strategy=TTLStrategy(seconds_after_completion=5, seconds_after_failure=10, seconds_after_success=15),
    )

    expected_ttl_strategy = {
        'seconds_after_completion': 5,
        'seconds_after_failure': 10,
        'seconds_after_success': 15,
    }

    assert w.spec.ttl_strategy._data_store == expected_ttl_strategy


<<<<<<< HEAD
def test_wf_adds_host_aliases(ws):
    w = Workflow(
        'w',
        service=ws,
        host_aliases=[
            HostAlias(hostnames=["host1", "host2"], ip="0.0.0.0"),
            HostAlias(hostnames=["host3"], ip="1.1.1.1"),
        ],
    )

    assert w.spec.host_aliases[0] == ArgoHostAlias(hostnames=["host1", "host2"], ip="0.0.0.0")
    assert w.spec.host_aliases[1] == ArgoHostAlias(hostnames=["host3"], ip="1.1.1.1")
=======
def test_wf_add_task_with_template_ref(w):
    t = Task("t", template_ref=TemplateRef(name="name", template="template"))
    w.add_task(t)

    assert w.dag_template.tasks[0] == t.argo_task

    # Not add a Task with TemplateRef to w.spec.templates
    # Note: w.spec.templates[0] is a template of dag
    assert len(w.spec.templates) == 1
>>>>>>> 52fb68d4
<|MERGE_RESOLUTION|>--- conflicted
+++ resolved
@@ -240,7 +240,7 @@
     assert w.spec.ttl_strategy._data_store == expected_ttl_strategy
 
 
-<<<<<<< HEAD
+
 def test_wf_adds_host_aliases(ws):
     w = Workflow(
         'w',
@@ -253,7 +253,7 @@
 
     assert w.spec.host_aliases[0] == ArgoHostAlias(hostnames=["host1", "host2"], ip="0.0.0.0")
     assert w.spec.host_aliases[1] == ArgoHostAlias(hostnames=["host3"], ip="1.1.1.1")
-=======
+
 def test_wf_add_task_with_template_ref(w):
     t = Task("t", template_ref=TemplateRef(name="name", template="template"))
     w.add_task(t)
@@ -262,5 +262,4 @@
 
     # Not add a Task with TemplateRef to w.spec.templates
     # Note: w.spec.templates[0] is a template of dag
-    assert len(w.spec.templates) == 1
->>>>>>> 52fb68d4
+    assert len(w.spec.templates) == 1