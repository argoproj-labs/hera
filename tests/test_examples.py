--- conflicted
+++ resolved
@@ -154,12 +154,8 @@
 
     # THEN - generate the workflow yaml if HERA_REGENERATE or it does not exist
     if _generate_yaml(generated_yaml_path):
-<<<<<<< HEAD
         generated_yaml_path.write_text(workflow.to_yaml())
-=======
-        generated_yaml_path.write_text(yaml.dump(output, sort_keys=False, default_flow_style=False))
-
->>>>>>> f7ed4b28
+ 
     if _generate_yaml(upstream_yaml_path):
         if not upstream_yaml_path.exists():
             # Only fetch and write upstream YAML if it doesn't exist (use
