--- conflicted
+++ resolved
@@ -17,15 +17,9 @@
 def test_ws_has_expected_fields_upon_init():
     ws = CronWorkflowService(host="https://abc.com", token="abc", verify_ssl=True, namespace="argo")
 
-<<<<<<< HEAD
-    assert ws._host == "https://abc.com"
-    assert ws._verify_ssl
-    assert ws.namespace == "argo"
-=======
     assert ws._config.host == "https://abc.com"
     assert ws._config.verify_ssl
     assert ws._namespace == "argo"
->>>>>>> feeb142d
     assert isinstance(ws.service, CronWorkflowServiceApi)
     assert isinstance(ws.service.api_client, ApiClient)
 
