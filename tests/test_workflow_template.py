--- conflicted
+++ resolved
@@ -3,11 +3,8 @@
 import pytest
 from argo_workflows.model.pod_security_context import PodSecurityContext
 
-<<<<<<< HEAD
-=======
 from hera.operator import Operator
 from hera.resources import Resources
->>>>>>> c85d47d1
 from hera.security_context import WorkflowSecurityContext
 from hera.task import Task
 from hera.ttl_strategy import TTLStrategy
@@ -109,41 +106,6 @@
     assert w.spec.ttl_strategy._data_store == expected_ttl_strategy
 
 
-<<<<<<< HEAD
-def test_workflow_template_visualize_generated_graph_structure(wt, no_op):
-    t1 = Task('t1', no_op)
-    t2 = Task('t2', no_op)
-    t1 >> t2
-    wt.add_tasks(t1, t2)
-
-    h2 = Task('head2', no_op)
-    wt.add_head(h2)
-
-    # call visualize()
-    graph_obj = wt.visualize(is_test=True)
-    assert graph_obj.comment == 'w'
-
-    # generate list of numbers with len of dot body elements
-    # len(2) is a node (Task) and len(4) is an edge (dependency)
-    element_len_list = [len(item.split(' ')) for item in graph_obj.body]
-    # check number of nodes (Tasks)
-    assert 3 == element_len_list.count(2)
-    # check number of edge (dependency)
-    assert 3 == element_len_list.count(4)
-
-    h1 = Task('head1', no_op)
-    wt.add_head(h1)
-
-    # call visualize again after new node (Task)
-    # that is also a new head (new dependency)
-    updated_graph_obj = wt.visualize(is_test=True)
-    element_len_list_new = [len(item.split(' ')) for item in updated_graph_obj.body]
-
-    # check number of nodes (Tasks)
-    assert 4 == element_len_list_new.count(2)
-    # check number of edge (dependency)
-    assert 6 == element_len_list_new.count(4)
-=======
 def test_wf_adds_exit_tasks(wt, no_op):
     t1 = Task('t1', no_op)
     wt.add_task(t1)
@@ -188,4 +150,38 @@
     assert wt.exit_template
     assert wt.exit_template.name == 'exit-template'
     assert wt.exit_template.dag.tasks == []
->>>>>>> c85d47d1
+
+
+def test_workflow_template_visualize_generated_graph_structure(wt, no_op):
+    t1 = Task('t1', no_op)
+    t2 = Task('t2', no_op)
+    t1 >> t2
+    wt.add_tasks(t1, t2)
+
+    h2 = Task('head2', no_op)
+    wt.add_head(h2)
+
+    # call visualize()
+    graph_obj = wt.visualize(is_test=True)
+    assert graph_obj.comment == 'w'
+
+    # generate list of numbers with len of dot body elements
+    # len(2) is a node (Task) and len(4) is an edge (dependency)
+    element_len_list = [len(item.split(' ')) for item in graph_obj.body]
+    # check number of nodes (Tasks)
+    assert 3 == element_len_list.count(2)
+    # check number of edge (dependency)
+    assert 3 == element_len_list.count(4)
+
+    h1 = Task('head1', no_op)
+    wt.add_head(h1)
+
+    # call visualize again after new node (Task)
+    # that is also a new head (new dependency)
+    updated_graph_obj = wt.visualize(is_test=True)
+    element_len_list_new = [len(item.split(' ')) for item in updated_graph_obj.body]
+
+    # check number of nodes (Tasks)
+    assert 4 == element_len_list_new.count(2)
+    # check number of edge (dependency)
+    assert 6 == element_len_list_new.count(4)