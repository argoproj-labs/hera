import pytest

from hera import (
    Client,
    Config,
    get_global_api_version,
    get_global_host,
    get_global_namespace,
    get_global_service_account_name,
    get_global_token,
<<<<<<< HEAD
    get_global_verify_ssl,
=======
>>>>>>> e9baf9cf
    set_global_api_version,
    set_global_host,
    set_global_namespace,
    set_global_service_account_name,
    set_global_token,
    set_global_verify_ssl,
)


def test_config_assembles_host_from_global_host():
    set_global_host("http://localhost:2746")
    config = Config().config
    assert config.host == "http://localhost:2746"
    set_global_host(None)


def test_config_fails_when_no_host_is_provided():
    with pytest.raises(AssertionError) as e:
        Config()
    assert str(e.value) == "A configuration/service host is required for submitting workflows"


@pytest.mark.parametrize(
    ["set_token"],
    [
        (lambda: set_global_token("token"),),
        (lambda: set_global_token(lambda: "token"),),
    ],
)
def test_client_uses_global_token(set_token):
    set_global_host("http://localhost:2746")
    set_token()
    client = Client(Config())
    assert client.api_client.default_headers["Authorization"] == "Bearer token"
    set_global_token(None)
    set_global_host(None)


def test_config_fails_when_no_token_is_provided():
    set_global_host("http://localhost:2746")
    with pytest.raises(AssertionError) as e:
        Client(Config())
    assert str(e.value) == "No token was provided and no global token was found."
    set_global_host(None)


def test_global_namespace_set_as_expected():
    assert get_global_namespace() == "default"
    set_global_namespace("argo")
    assert get_global_namespace() == "argo"
    set_global_namespace("default")
    assert get_global_namespace() == "default"


def test_global_host_set_as_expected():
    assert get_global_host() is None
    set_global_host("host")
    assert get_global_host() == "host"
    set_global_host(None)
    assert get_global_host() is None


def test_global_token_set_as_expected():
    assert get_global_token() is None
    set_global_token("token")
    assert get_global_token() == "token"
    set_global_token(None)
    assert get_global_token() is None


<<<<<<< HEAD
def test_global_verify_ssl_sets_as_expected():
    assert get_global_verify_ssl()
    set_global_verify_ssl(False)
    assert not get_global_verify_ssl()
    set_global_verify_ssl(True)
    assert get_global_verify_ssl()


=======
>>>>>>> e9baf9cf
def test_global_api_version_set_as_expected():
    assert get_global_api_version() == "argoproj.io/v1alpha1"
    set_global_api_version("testing_api_version")
    assert get_global_api_version() == "testing_api_version"
    set_global_api_version("argoproj.io/v1alpha1")
<<<<<<< HEAD
    assert get_global_api_version() == "argoproj.io/v1alpha1"


def test_global_service_account_name_set_as_expected():
    assert get_global_service_account_name() is None
    set_global_service_account_name("sa")
    assert get_global_service_account_name() == "sa"
    set_global_service_account_name(None)
    assert get_global_service_account_name() is None
=======
    assert get_global_api_version() == "argoproj.io/v1alpha1"
>>>>>>> e9baf9cf
<|MERGE_RESOLUTION|>--- conflicted
+++ resolved
@@ -8,10 +8,7 @@
     get_global_namespace,
     get_global_service_account_name,
     get_global_token,
-<<<<<<< HEAD
     get_global_verify_ssl,
-=======
->>>>>>> e9baf9cf
     set_global_api_version,
     set_global_host,
     set_global_namespace,
@@ -82,7 +79,6 @@
     assert get_global_token() is None
 
 
-<<<<<<< HEAD
 def test_global_verify_ssl_sets_as_expected():
     assert get_global_verify_ssl()
     set_global_verify_ssl(False)
@@ -91,14 +87,11 @@
     assert get_global_verify_ssl()
 
 
-=======
->>>>>>> e9baf9cf
 def test_global_api_version_set_as_expected():
     assert get_global_api_version() == "argoproj.io/v1alpha1"
     set_global_api_version("testing_api_version")
     assert get_global_api_version() == "testing_api_version"
     set_global_api_version("argoproj.io/v1alpha1")
-<<<<<<< HEAD
     assert get_global_api_version() == "argoproj.io/v1alpha1"
 
 
@@ -108,6 +101,10 @@
     assert get_global_service_account_name() == "sa"
     set_global_service_account_name(None)
     assert get_global_service_account_name() is None
-=======
+
+def test_global_api_version_set_as_expected():
     assert get_global_api_version() == "argoproj.io/v1alpha1"
->>>>>>> e9baf9cf
+    set_global_api_version("testing_api_version")
+    assert get_global_api_version() == "testing_api_version"
+    set_global_api_version("argoproj.io/v1alpha1")
+    assert get_global_api_version() == "argoproj.io/v1alpha1"