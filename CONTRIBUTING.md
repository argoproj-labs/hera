## Contributing to Hera

**Thank you for considering a contribution to Hera! Your time is the ultimate currency, and the community highly
appreciates your willingness to dedicate some time to Hera for the benefit of everyone!**

Please keep in mind the following guidelines and practices when contributing to Hera:

1. Your commit must be signed. Hera uses [an application](https://github.com/apps/dco) that enforces the Developer 
   Certificate of Origin (DCO). Currently, a Contributor License Agreement 
   ([CLA](https://github.com/cla-assistant/cla-assistant)) check also appears on submitted pull requests. This can be
   safely ignored and is **not** a requirement for contributions to hera-workflows. This is an artifact as the Argo Project is slowly migrating projects from CLA to DCO. 
1. Use `make format` to format the repository code. `make format` maps to a usage of
   [black](https://github.com/psf/black), and the repository adheres to whatever `black` uses as its strict pep8 format.
   No questions asked
1. Use `make lint test` to lint, run tests, and typecheck on the project
1. Add unit tests for any new code you write
1. Add an example, or extend an existing example, with any new features you may add. Use `make examples` to ensure that the documentation and examples are in sync.

<<<<<<< HEAD
=======
### Adding new Workflow tests

Hera has an automated-test harness that is coupled with our documentation. In order to add new tests, please follow these steps - 

#### Local Hera examples

Tests that do not correspond to any upstream Argo Workflow examples should live in `examples/workflows/*.py`

In order to add a new workflow test to test Hera functionality, do the following - 
- Create a new file under `examples/workflows`, for example - `my_test.py`
- Define your new workflow. Make sure that the target workflow you wish to export and test against is named `w`
- Run tests using `make test`. Hera tests will generate a golden copy of the output YAML with the name `my-test.yaml` if it does not exist already.
- If you would like to update the golden copy of the test files, you can run `make regenerate-test-data`.
- The golden copies must be checked in to ensure that regressions may be catched in the future.

#### Upstream Hera examples

Tests that correspond to any [upstream Argo Workflow examples](https://github.com/argoproj/argo-workflows/tree/master/examples) should live in `examples/workflows/upstream/*.py`. These tests exist to ensure that Hera has complete parity with Argo Workflows and also to catch any regressions that might happen.

In order to add a new workflow test to test Hera functionality, do the following - 
- Create a new file under `examples/workflows/upstream` that corresponds with the name of the upstream example yaml file. If the yaml file has a hyphen, your python file name should replace those with an underscore. For eg. if you are trying to replicate [archive-location.yaml](https://github.com/argoproj/argo-workflows/blob/master/examples/archive-location.yaml) your python file should be called `archive_location.py`
- Define your new workflow. Make sure that the target workflow you wish to export and test against is named `w`
- Run tests using `make test`. Hera tests will generate a golden copy of the output YAML with the name `archive-location.yaml` and also generate a local copy of the upstream yaml file with the name `archive-location.upstream.yaml` 
- If you would like to update the golden copy of the test files, you can run `make regenerate-test-data`.
- The golden copies must be checked in to ensure that regressions may be catched in the future.
>>>>>>> 331ed140

### Code of Conduct

Please be mindful of and adhere to the CNCF's
[Code of Conduct](https://github.com/cncf/foundation/blob/main/code-of-conduct.md) when contributing to hera-workflows.<|MERGE_RESOLUTION|>--- conflicted
+++ resolved
@@ -16,8 +16,6 @@
 1. Add unit tests for any new code you write
 1. Add an example, or extend an existing example, with any new features you may add. Use `make examples` to ensure that the documentation and examples are in sync.
 
-<<<<<<< HEAD
-=======
 ### Adding new Workflow tests
 
 Hera has an automated-test harness that is coupled with our documentation. In order to add new tests, please follow these steps - 
@@ -43,7 +41,6 @@
 - Run tests using `make test`. Hera tests will generate a golden copy of the output YAML with the name `archive-location.yaml` and also generate a local copy of the upstream yaml file with the name `archive-location.upstream.yaml` 
 - If you would like to update the golden copy of the test files, you can run `make regenerate-test-data`.
 - The golden copies must be checked in to ensure that regressions may be catched in the future.
->>>>>>> 331ed140
 
 ### Code of Conduct
 
