--- conflicted
+++ resolved
@@ -150,11 +150,8 @@
             raise ValueError("`sub_path` and `sub_path_expr` are mutually exclusive")
         if self.sub_path_expr is not None and self.sub_path is None:
             raise ValueError("`sub_path_expr` and `sub_path` are mutually exclusive")
-<<<<<<< HEAD
-=======
         if self.name is None:
             self.name = str(uuid.uuid4())
->>>>>>> 48d534d5
 
     def _build_mount(self) -> ArgoVolumeMount:
         volume = ArgoVolumeMount(self.mount_path, self.name)
@@ -181,11 +178,7 @@
         Path inside the container that the device will be mapped to.
     """
 
-<<<<<<< HEAD
-    def __int__(self, name: str, device_path: str) -> None:
-=======
     def __init__(self, name: str, device_path: str) -> None:
->>>>>>> 48d534d5
         self.name = name
         self.device_path = device_path
 
