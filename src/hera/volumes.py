import uuid
from dataclasses import dataclass, field
from enum import Enum
from typing import List, Optional

from argo_workflows.models import (
    ConfigMapVolumeSource,
    EmptyDirVolumeSource,
    ObjectMeta,
    PersistentVolumeClaim,
    PersistentVolumeClaimSpec,
    PersistentVolumeClaimVolumeSource,
    ResourceRequirements,
    SecretVolumeSource,
)
from argo_workflows.models import Volume as ArgoVolume
from argo_workflows.models import VolumeMount

from hera.validators import validate_storage_units


@dataclass
class _Sized:
    size: str


@dataclass
class _NamedConfigMap:
    config_map_name: str


@dataclass
class _NamedSecret:
    secret_name: str


class AccessMode(Enum):
    """A representations of the volume access modes for Kubernetes.

    Notes
    -----
        See https://kubernetes.io/docs/concepts/storage/persistent-volumes/#access-modes for more information.
    """

    ReadWriteOnce = "ReadWriteOnce"
    """the volume can be mounted as read-write by a single node. ReadWriteOnce access mode still can allow multiple
    pods to access the volume when the pods are running on the same node."""

    ReadOnlyMany = "ReadOnlyMany"
    """the volume can be mounted as read-only by many nodes"""

    ReadWriteMany = "ReadWriteMany"
    """the volume can be mounted as read-write by many nodes"""

    ReadWriteOncePod = "ReadWriteOncePod"
    """the volume can be mounted as read-write by a single Pod. Use ReadWriteOncePod access mode if you want to
    ensure that only one pod across whole cluster can read that PVC or write to it. This is only supported for CSI
    volumes and Kubernetes version 1.22+"""


@dataclass
class BaseVolume:
    """Base representation of a volume.

    Attributes
    ----------
    name: Optional[str]
        The name of the volume. One will be generated if the name is not specified. It is recommended to not pass a
        name to avoid any potential naming conflicts with existing empty dir volumes.
    mount_path: str
        The mounting point in the task e.g /mnt/my_path.
    sub_path: str
        Path within the volume from which the container's volume should be mounted.
    """

    mount_path: str
    name: Optional[str] = None
    sub_path: Optional[str] = None

    def __post_init__(self):
        if self.name is None:
            self.name = str(uuid.uuid4())

<<<<<<< HEAD
    def build_claim_spec(self):
        return None
=======
    def get_volume(self) -> ArgoVolume:
        """Constructs an Argo volume representation for mounting existing volumes to a step/task"""
        raise NotImplementedError()
>>>>>>> 0273db13

    def build_mount(self) -> VolumeMount:
        """Constructs and returns an Argo volume mount representation for tasks"""
<<<<<<< HEAD
        vm = VolumeMount(name=self.name, mount_path=self.mount_path)
        if self.sub_path:
            setattr(vm, "sub_path", self.sub_path)
        return vm
=======
        raise NotImplementedError()
>>>>>>> 0273db13


@dataclass
class EmptyDirVolume(BaseVolume):
    """A representation of an in-memory empty dir volume.

    When mounted, this volume results in the creation of a temporary filesystem (tmpfs). The mount path will map to
    the memory location where files in the path are stored. The memory footprint/availability is equivalent to half
    the size of the node a workflow mounting an empty dir volume is mounted on, or limited by the size specification
    if one is passed.
    """

<<<<<<< HEAD
=======
    # default to empty size spec to allow for unlimited memory consumption
    size: Optional[str] = None
>>>>>>> 0273db13
    # default to /dev/shm since it represents the shared memory concept in Unix systems
    mount_path: str = "/dev/shm"

    def build_claim_spec(self) -> ArgoVolume:
        """Constructs an Argo volume representation for mounting existing volumes to a step/task.

        Returns
        -------
        ArgoVolume
            The volume representation that can be mounted in workflow steps/tasks.
        """
<<<<<<< HEAD
        return ArgoVolume(name=self.name, empty_dir=EmptyDirVolumeSource())
=======
        if self.size is not None:
            return ArgoVolume(name=self.name, empty_dir=EmptyDirVolumeSource(medium="Memory", size_limit=self.size))
        else:
            return ArgoVolume(name=self.name, empty_dir=EmptyDirVolumeSource(medium="Memory"))

    def get_mount(self) -> VolumeMount:
        """Constructs and returns an Argo volume mount representation for tasks"""
        return VolumeMount(mount_path=self.mount_path, name=self.name, sub_path=self.sub_path)
>>>>>>> 0273db13


@dataclass
class ExistingVolume(BaseVolume):
    """A representation of an existing volume. This can be used to mount existing volumes to workflow tasks"""

    def check_name(self):
        """Verifies that the specified name does not contain underscores, which are not RFC1123 compliant"""
        assert self.name
        assert "_" not in self.name, "existing volume name cannot contain underscores, see RFC1123"

    def build_claim_spec(self) -> ArgoVolume:
        """Constructs an Argo volume representation for mounting existing volumes to a step/task"""
        claim = PersistentVolumeClaimVolumeSource(claim_name=self.name)
        return ArgoVolume(name=self.name, persistent_volume_claim=claim)

    def __post_init__(self):
        assert self.name, "ExistingVolume needs a name to use as claim name"
        # super().__post_init__()
        self.check_name()


@dataclass
class SecretVolume(BaseVolume, _NamedSecret):
    """A volume representing a secret. This can be used to mount secrets to paths inside a task

    Attributes
    ----------
    secret_name: str
        The name of the secret existing in the task namespace
    """

    def build_claim_spec(self) -> ArgoVolume:
        """Constructs an Argo volume representation for a secret in the task namespace"""
        secret = SecretVolumeSource(secret_name=self.secret_name)
        # TODO: Do we want the name to be the same as secret_name to bundle objects?
        return ArgoVolume(name=self.name, secret=secret)


@dataclass
class ConfigMapVolume(BaseVolume, _NamedConfigMap):
    """A volume representing a config map. This can be used to mount config maps to paths inside a task

    Attributes
    ----------
    config_map_name: str
        The name of the config map existing in the task namespace.
    """

    def build_claim_spec(self) -> ArgoVolume:
        """Constructs an Argo volume representation for a config map in the task namespace"""
        config_map = ConfigMapVolumeSource(name=self.config_map_name)
        return ArgoVolume(name=self.name, config_map=config_map)


@dataclass
class Volume(BaseVolume, _Sized):
    """A dynamically created and mountable volume representation.

    This is used to specify a volume mount for a particular task to be executed. It is recommended to not pass in a
    name as the name can be auto-generated by uuid.uuid4(). This allows the volume to get a unique name that can then
    be mounted, uniquely, by the task on which the volume was specified.

    Attributes
    ----------
    size: str
        The size of the volume to create and mount, typically in gigabytes e.g 20Gi, 100Gi, 1Ti.
    mount_path: str
        The mounting point in the task e.g /mnt/my_path.
    storage_class_name: str = 'standard'
        The name of the storage class name to use when provisioning volumes. See
        https://kubernetes.io/docs/concepts/storage/storage-classes/ for more information.
    name: Optional[str]
        The name of the volume. One will be generated if the name is not specified. It is recommended to not pass a
        name to avoid any potential naming conflicts with existing volumes.
    access

    Raises
    ------
    ValueError or AssertionError upon failure to validate the units of the size. See
    `hera.v1.validators.validate_storage_units`.

    Notes
    -----
    A volume can only be mounted using one access mode at a time, even if it supports many. For example, a
    GCEPersistentDisk can be mounted as ReadWriteOnce by a single node or ReadOnlyMany by many nodes, but not at
    the same time.
    """

    storage_class_name: str = "standard"
    # note that different cloud providers support different types of access modes
    access_modes: List[AccessMode] = field(default_factory=lambda: [AccessMode.ReadWriteOnce])
    sub_path: Optional[str] = None

    def __post_init__(self):
        super().__post_init__()
        validate_storage_units(self.size)
        for mode in self.access_modes:
            assert isinstance(mode, AccessMode)

    def build_claim_spec(self) -> PersistentVolumeClaim:
        """Constructs and returns an Argo volume claim representation for tasks. This is typically used by workflows
        to dynamically provision volumes and discard them upon completion.

        Returns
        -------
        PersistentVolumeClaim
            The claim to be used by the Argo workflow.
        """
        spec = PersistentVolumeClaimSpec(
            # GKE does not accept ReadWriteMany for dynamically provisioned disks, default to ReadWriteOnce
            access_modes=[am.value if isinstance(am, AccessMode) else am for am in self.access_modes],
            resources=ResourceRequirements(
                requests={
                    "storage": self.size,
                }
            ),
            storage_class_name=self.storage_class_name,
        )
        metadata = ObjectMeta(name=self.name)
        return PersistentVolumeClaim(spec=spec, metadata=metadata)<|MERGE_RESOLUTION|>--- conflicted
+++ resolved
@@ -81,25 +81,15 @@
         if self.name is None:
             self.name = str(uuid.uuid4())
 
-<<<<<<< HEAD
     def build_claim_spec(self):
         return None
-=======
-    def get_volume(self) -> ArgoVolume:
-        """Constructs an Argo volume representation for mounting existing volumes to a step/task"""
-        raise NotImplementedError()
->>>>>>> 0273db13
 
     def build_mount(self) -> VolumeMount:
         """Constructs and returns an Argo volume mount representation for tasks"""
-<<<<<<< HEAD
         vm = VolumeMount(name=self.name, mount_path=self.mount_path)
         if self.sub_path:
             setattr(vm, "sub_path", self.sub_path)
         return vm
-=======
-        raise NotImplementedError()
->>>>>>> 0273db13
 
 
 @dataclass
@@ -112,11 +102,8 @@
     if one is passed.
     """
 
-<<<<<<< HEAD
-=======
     # default to empty size spec to allow for unlimited memory consumption
     size: Optional[str] = None
->>>>>>> 0273db13
     # default to /dev/shm since it represents the shared memory concept in Unix systems
     mount_path: str = "/dev/shm"
 
@@ -128,18 +115,10 @@
         ArgoVolume
             The volume representation that can be mounted in workflow steps/tasks.
         """
-<<<<<<< HEAD
-        return ArgoVolume(name=self.name, empty_dir=EmptyDirVolumeSource())
-=======
         if self.size is not None:
             return ArgoVolume(name=self.name, empty_dir=EmptyDirVolumeSource(medium="Memory", size_limit=self.size))
         else:
             return ArgoVolume(name=self.name, empty_dir=EmptyDirVolumeSource(medium="Memory"))
-
-    def get_mount(self) -> VolumeMount:
-        """Constructs and returns an Argo volume mount representation for tasks"""
-        return VolumeMount(mount_path=self.mount_path, name=self.name, sub_path=self.sub_path)
->>>>>>> 0273db13
 
 
 @dataclass
