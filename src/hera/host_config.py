--- conflicted
+++ resolved
@@ -2,8 +2,23 @@
 
 from collections.abc import Callable
 from typing import Optional, Union
+_api_version: str = "argoproj.io/v1alpha1"
 
-<<<<<<< HEAD
+
+def set_global_api_version(v: str) -> None:
+    """Sets the global API version that is used to control the `api_version` field on Argo payload submissions.
+
+    Workflows, workflow templates, etc. use an API specification that is based on the requirements of Kubernetes:
+    https://kubernetes.io/docs/reference/using-api/#api-versioning
+    """
+    global _api_version
+    _api_version = v
+
+
+def get_global_api_version() -> str:
+    """Returns the set global API version. See `set_global_api_version` for more details"""
+    global _api_version
+    return _api_version
 _service_account_name: Optional[str] = None
 
 
@@ -37,8 +52,6 @@
     return _verify_ssl
 
 
-=======
->>>>>>> e9baf9cf
 _api_version: str = "argoproj.io/v1alpha1"
 
 
