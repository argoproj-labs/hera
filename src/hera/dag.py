"""The implementation of a Hera workflow for Argo-based workflows"""
from typing import List, Optional, Union

from argo_workflows.models import (
    IoArgoprojWorkflowV1alpha1DAGTemplate,
    IoArgoprojWorkflowV1alpha1Template,
    PersistentVolumeClaim,
)
from argo_workflows.models import Volume as ArgoVolume

from hera._context import dag_context
from hera.artifact import Artifact
from hera.io import IO
from hera.parameter import Parameter
from hera.task import Task
from hera.validators import validate_name
from hera.workflow_editors import add_task, add_tasks


class DAG(IO):
    """A directed acyclic graph representation (workflow) representation.

    The DAG/workflow is used as a functional representation for a collection of tasks and
    steps. The workflow context controls the overall behaviour of tasks, such as whether to notify completion, whether
    to execute retires, overall parallelism, etc. The workflow can be constructed and submitted to multiple Argo
    endpoints as long as a token can be associated with the endpoint at the given domain.

    Parameters
    ----------
    name: str
        The workflow name. Note that the workflow initiation will replace underscores with dashes.
    inputs: Optional[List[Union[Parameter, Artifact]]] = None
        Any inputs to set on the DAG at a global level.
    outputs: Optional[List[Union[Parameter, Artifact]]] = None
        Any outputs to set on the DAG at a global level.
    """

    def __init__(
        self,
        name: str,
        inputs: Optional[List[Union[Parameter, Artifact]]] = None,
        outputs: Optional[List[Union[Parameter, Artifact]]] = None,
    ):
        self.name = validate_name(name)
        self.inputs = inputs or []
        self.outputs = outputs or []
        self.tasks: List[Task] = []

    def build_templates(self):
        """Assembles the templates from sub-DAGs of the DAG"""
        templates = [t for t in [t.build_template() for t in self.tasks] if t]
        # Assemble the templates from sub-dags
        sub_templates = [t.dag.build_templates() for t in self.tasks if t.dag]
        sub_templates = [t for sublist in sub_templates for t in sublist]  # flatten
        return templates + sub_templates

    def build_dag_tasks(self):
        """Assembles all the DAG tasks"""
        return [t for t in [t.build_dag_task() for t in self.tasks if not t.is_exit_task] if t]

    def build_volume_claim_templates(self) -> List[PersistentVolumeClaim]:
        """Assembles the volume claim templates"""
        # make sure we only have unique names
        vcs = dict()
        for t in self.tasks:
            for v in t.build_volume_claim_templates():
                vcs[v.metadata.name] = v

        # sub-claims:
        sub_volume_claims = [t.dag.build_volume_claim_templates() for t in self.tasks if t.dag]
        for volume_claims in sub_volume_claims:
            for v in volume_claims:
                vcs[v.metadata.name] = v

        return [v for _, v in vcs.items()]

    def build_persistent_volume_claims(self) -> List[ArgoVolume]:
        """Assembles the persistent volume claim templates"""
        # Make sure we only have unique names
        pcvs = dict()
        for t in self.tasks:
            for v in t.build_persistent_volume_claims():
                pcvs[v.name] = v

        # sub-claims:
        sub_volume_claims = [t.dag.build_persistent_volume_claims() for t in self.tasks if t.dag]
        for volume_claims in sub_volume_claims:
            for v in volume_claims:
                pcvs[v.name] = v

        return [v for _, v in pcvs.items()]

    def build(self) -> List[IoArgoprojWorkflowV1alpha1Template]:
        """Assembles the main DAG/workflow template"""
        dag = IoArgoprojWorkflowV1alpha1Template(
            name=self.name, dag=IoArgoprojWorkflowV1alpha1DAGTemplate(tasks=self.build_dag_tasks())
        )
        inputs = self.build_inputs()
        if inputs:
            setattr(dag, "inputs", inputs)
        outputs = self.build_outputs()
        if outputs:
            setattr(dag, "outputs", outputs)
        # Assemble the sub-dags if present in task templates
        sub_dags = [t.dag.build() for t in self.tasks if t.dag]
        sub_dags = [item for sublist in sub_dags for item in sublist]  # flatten
        return [dag] + sub_dags

    def __enter__(self) -> "DAG":
        """Enter the context of the DAG. This supports the use of `with DAG(...)`"""
<<<<<<< HEAD
        from hera._context import dag_context
=======
>>>>>>> 0813e013
        self.in_context = True
        dag_context.enter(self)
        return self

    def __exit__(self, exc_type, exc_val, exc_tb) -> None:
        """Exit the context of the DAG. This supports the use of `with DAG(...)`"""
<<<<<<< HEAD
        from hera._context import dag_context
=======
>>>>>>> 0813e013
        self.in_context = False
        dag_context.exit()

    def add_task(self, t: Task) -> None:
        """Add a task to the DAG. Note that tasks are added automatically when the DAG context is used"""
        add_task(self, t)

    def add_tasks(self, *ts: Task) -> None:
        """Add a collection of tasks to the DAG. Note that tasks are added automatically when the DAG context is used"""
        add_tasks(self, *ts)

    def get_parameter(self, name: str):
        """Returns the parameter specification of a DAG"""
        if next((p for p in self.inputs if p.name == name), None) is None:
            raise KeyError("`{name}` not in DAG inputs")
        return Parameter(name, value=f"{{{{inputs.parameters.{name}}}}}")<|MERGE_RESOLUTION|>--- conflicted
+++ resolved
@@ -108,20 +108,14 @@
 
     def __enter__(self) -> "DAG":
         """Enter the context of the DAG. This supports the use of `with DAG(...)`"""
-<<<<<<< HEAD
         from hera._context import dag_context
-=======
->>>>>>> 0813e013
         self.in_context = True
         dag_context.enter(self)
         return self
 
     def __exit__(self, exc_type, exc_val, exc_tb) -> None:
         """Exit the context of the DAG. This supports the use of `with DAG(...)`"""
-<<<<<<< HEAD
         from hera._context import dag_context
-=======
->>>>>>> 0813e013
         self.in_context = False
         dag_context.exit()
 
