"""The implementation of a Hera workflow for Argo-based workflows"""
<<<<<<< HEAD
from typing import TYPE_CHECKING, Any, Dict, List, Optional, Union
=======
from typing import List, Optional, Union, TYPE_CHECKING
>>>>>>> c39d9c5a

if TYPE_CHECKING:
    from hera.task import Task

from argo_workflows.models import (
    IoArgoprojWorkflowV1alpha1DAGTask,
    IoArgoprojWorkflowV1alpha1DAGTemplate,
    IoArgoprojWorkflowV1alpha1Template,
    PersistentVolumeClaim,
)
from argo_workflows.models import Volume as ArgoVolume

from hera.artifact import Artifact
from hera.io import IO
from hera.parameter import Parameter
<<<<<<< HEAD
=======

>>>>>>> c39d9c5a
from hera.validators import validate_name


class DAG(IO):
    """A directed acyclic graph representation (workflow) representation.

    The DAG/workflow is used as a functional representation for a collection of tasks and
    steps. The workflow context controls the overall behaviour of tasks, such as whether to notify completion, whether
    to execute retires, overall parallelism, etc. The workflow can be constructed and submitted to multiple Argo
    endpoints as long as a token can be associated with the endpoint at the given domain.

    Parameters
    ----------
    name: str
        The workflow name. Note that the workflow initiation will replace underscores with dashes.
    inputs: Optional[
            Union[
                List[Union[Parameter, Artifact]],
                List[Union[Parameter, Artifact, Dict[str, Any]]],
                Dict[str, Any],
            ]
    ] = None,
        `Input` or `Parameter` objects that hold parameter inputs. When a dictionary is specified all the key/value
        pairs will be transformed into `Parameter`s. The `key` will be the `name` field of the `Parameter` while the
        `value` will be the `value` field of the `Parameter.
    outputs: Optional[List[Union[Parameter, Artifact]]] = None
        Any outputs to set on the DAG at a global level.
    """

    def __init__(
        self,
        name: str,
        inputs: Optional[
            Union[
                List[Union[Parameter, Artifact]],
                List[Union[Parameter, Artifact, Dict[str, Any]]],
                Dict[str, Any],
            ]
        ] = None,
        outputs: Optional[List[Union[Parameter, Artifact]]] = None,
    ):
        self.name = validate_name(name)
        self.inputs = [] if inputs is None else self._parse_inputs(inputs)
        self.outputs = outputs or []
        self.tasks: List["Task"] = []

    def _build_templates(self) -> List[IoArgoprojWorkflowV1alpha1Template]:
        """Assembles the templates from sub-DAGs of the DAG"""
        templates = [t for t in [t._build_template() for t in self.tasks] if t]
        # Assemble the templates from sub-dags
        sub_templates = [t.dag._build_templates() for t in self.tasks if t.dag]
        sub_templates = [t for sublist in sub_templates for t in sublist]  # flatten
        return templates + sub_templates

    def _build_dag_tasks(self) -> Optional[List[IoArgoprojWorkflowV1alpha1DAGTask]]:
        """Assembles all the DAG tasks"""
        return [t for t in [t._build_dag_task() for t in self.tasks if not t.is_exit_task] if t]

    def _build_volume_claim_templates(self) -> List[PersistentVolumeClaim]:
        """Assembles the volume claim templates"""
        # make sure we only have unique names
        vcs = dict()
        for t in self.tasks:
            for v in t._build_volume_claim_templates():
                vcs[v.metadata.name] = v

        # sub-claims:
        sub_volume_claims = [t.dag._build_volume_claim_templates() for t in self.tasks if t.dag]
        for volume_claims in sub_volume_claims:
            for v in volume_claims:
                vcs[v.metadata.name] = v
        return list(vcs.values())

    def _build_persistent_volume_claims(self) -> List[ArgoVolume]:
        """Assembles the persistent volume claim templates"""
        # Make sure we only have unique names
        pvcs = dict()
        for t in self.tasks:
            for v in t._build_persistent_volume_claims():
                pvcs[v.name] = v

        # sub-claims:
        sub_volume_claims = [t.dag._build_persistent_volume_claims() for t in self.tasks if t.dag]
        for volume_claims in sub_volume_claims:
            for v in volume_claims:
                pvcs[v.name] = v

        return list(pvcs.values())

    def build(self) -> List[IoArgoprojWorkflowV1alpha1Template]:
        """Assembles the main DAG/workflow template"""
        dag = IoArgoprojWorkflowV1alpha1Template(
            name=self.name, dag=IoArgoprojWorkflowV1alpha1DAGTemplate(tasks=self._build_dag_tasks())
        )
        inputs = self._build_inputs()
        if inputs:
            setattr(dag, "inputs", inputs)
        outputs = self._build_outputs()
        if outputs:
            setattr(dag, "outputs", outputs)
        # Assemble the sub-dags if present in task templates
        sub_dags = [t.dag.build() for t in self.tasks if t.dag]
        sub_dags = [item for sublist in sub_dags for item in sublist]  # flatten
        return [dag] + sub_dags

    def __enter__(self) -> "DAG":
        """Enter the context of the DAG. This supports the use of `with DAG(...)`"""
        from hera import dag_context

        self.in_context = True
        dag_context.enter(self)
        return self

    def __exit__(self, exc_type, exc_val, exc_tb) -> None:
        """Exit the context of the DAG. This supports the use of `with DAG(...)`"""
        from hera import dag_context

        self.in_context = False
        dag_context.exit()

    def add_task(self, t: "Task") -> "DAG":
        """Add a task to the DAG. Note that tasks are added automatically when the DAG context is used"""
        self.tasks.append(t)
        return self

    def add_tasks(self, *ts: "Task") -> "DAG":
        """Add a collection of tasks to the DAG.

        Note that tasks are added automatically when the DAG context is used
        """
        self.tasks.extend(ts)
        return self

    def get_parameter(self, name: str) -> Parameter:
        """Returns a DAG output as a `Parameter` to use an input somewhere else"""
        if next((p for p in self.outputs if p.name == name), None) is None:
            raise KeyError(f"Could not assemble a parameter as `{name}` is not a DAG output")
        return Parameter(name, value=f"{{{{inputs.parameters.{name}}}}}")<|MERGE_RESOLUTION|>--- conflicted
+++ resolved
@@ -1,9 +1,5 @@
 """The implementation of a Hera workflow for Argo-based workflows"""
-<<<<<<< HEAD
 from typing import TYPE_CHECKING, Any, Dict, List, Optional, Union
-=======
-from typing import List, Optional, Union, TYPE_CHECKING
->>>>>>> c39d9c5a
 
 if TYPE_CHECKING:
     from hera.task import Task
@@ -19,10 +15,7 @@
 from hera.artifact import Artifact
 from hera.io import IO
 from hera.parameter import Parameter
-<<<<<<< HEAD
-=======
 
->>>>>>> c39d9c5a
 from hera.validators import validate_name
 
 
