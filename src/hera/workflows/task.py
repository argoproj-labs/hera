"""The task module provides the Task and TaskResult classes.

See https://argoproj.github.io/argo-workflows/walk-through/dag/
for more on using Tasks within a DAG.
"""
from __future__ import annotations

from enum import Enum
from typing import List, Optional, Union

from hera.workflows._mixins import (
    ArgumentsMixin,
    ItemMixin,
    ParameterMixin,
    SubNodeMixin,
    TemplateInvocatorSubNodeMixin,
    TemplateMixin,
)
from hera.workflows.models import (
    DAGTask as _ModelDAGTask,
    Parameter as _ModelParameter,
    Template,
)
from hera.workflows.operator import Operator
from hera.workflows.parameter import Parameter
from hera.workflows.protocol import Templatable
from hera.workflows.workflow_status import WorkflowStatus


class TaskResult(Enum):
    """The enumeration of Task Results specified at
    https://argoproj.github.io/argo-workflows/enhanced-depends-logic/#depends
    """

    failed = "Failed"
    succeeded = "Succeeded"
    errored = "Errored"
    skipped = "Skipped"
    omitted = "Omitted"
    daemoned = "Daemoned"
    any_succeeded = "AnySucceeded"
    all_failed = "AllFailed"


class Task(
    TemplateInvocatorSubNodeMixin,
    ArgumentsMixin,
    SubNodeMixin,
    ParameterMixin,
    ItemMixin,
):
    r"""Task is used to run a given template within a DAG. Must be instantiated under a DAG context.

    ## Dependencies
    Any Tasks without a dependency defined will start immediately.

    Dependencies between Tasks can be described using the convenience syntax `>>`, for example:
        A = Task(...)
        B = Task(...)
        A >> B
    describes the relationships:
    * "A has no dependencies (so starts immediately)
    * "B depends on A".
    As a diagram:
    A
    |
    B

    `A >> B` is equivalent to `A.next(B)`.

    ## Lists of Tasks
    A list of Tasks used with the rshift syntax describes an "AND" dependency between the single Task on the left of
    `>>` and the list Tasks to the right of `>>` (or vice versa). A list of Tasks on both sides of `>>` is not supported.
    For example:
        A = Task(...)
        B = Task(...)
        C = Task(...)
        D = Task(...)
        A >> [B, C] >> D
    describes the relationships:
    * "A has no dependencies
    * "B AND C depend on A"
    * "D depends on B AND C"
    As a diagram:
      A
     / \
    B   C
     \ /
      D

    Dependencies can be described over multiple statements:
        A = Task(...)
        B = Task(...)
        C = Task(...)
        D = Task(...)
        A >> [C, D]
        B >> [C, D]
    describes the relationships:
    * "A and B have no dependencies
    * "C depends on A AND B"
    * "D depends on A AND B"
    As a diagram:
    A   B
    | X |
    C   D
    """
    dependencies: Optional[List[str]] = None
    depends: Optional[str] = None

    def _get_dependency_tasks(self) -> List[str]:
        if self.depends is None:
            return []

        # filter out operators
        all_operators = [o for o in Operator]
        tasks = [t for t in self.depends.split() if t not in all_operators]

        # remove dot suffixes
        task_names = [t.split(".")[0] for t in tasks]
        return task_names

    @property
    def id(self) -> str:
        return f"{{{{tasks.{self.name}.id}}}}"

    @property
    def ip(self) -> str:
        return f"{{{{tasks.{self.name}.ip}}}}"

    @property
    def status(self) -> str:
        return f"{{{{tasks.{self.name}.status}}}}"

    @property
    def exit_code(self) -> str:
        return f"{{{{tasks.{self.name}.exitCode}}}}"

    @property
    def started_at(self) -> str:
        return f"{{{{tasks.{self.name}.startedAt}}}}"

    @property
    def finished_at(self) -> str:
        return f"{{{{tasks.{self.name}.finishedAt}}}}"

    @property
    def result(self) -> str:
        return f"{{{{tasks.{self.name}.outputs.result}}}}"

    def get_parameters_as(self, name):
        """Gets all the output parameters from this task"""
        return Parameter(name=name, value=f"{{{{tasks.{self.name}.outputs.parameters}}}}")

    def get_parameter(self, name: str) -> Parameter:
        """Returns a Parameter from the task's outputs based on the name.

        Parameters
        ----------
        name: str
            The name of the parameter to extract as an output.

        Returns
        -------
        Parameter
            Parameter with the same name
        """
        if isinstance(self.template, str):
            raise ValueError(f"Cannot get output parameters when the template was set via a name: {self.template}")

        # here, we build the template early to verify that we can get the outputs
        if isinstance(self.template, Templatable):
            template = self.template._build_template()
        else:
            template = self.template

        # at this point, we know that the template is a `Template` object
        if template.outputs is None:  # type: ignore
            raise ValueError(f"Cannot get output parameters when the template has no outputs: {template}")
        if template.outputs.parameters is None:  # type: ignore
            raise ValueError(f"Cannot get output parameters when the template has no output parameters: {template}")
        parameters = template.outputs.parameters  # type: ignore

        obj = next((output for output in parameters if output.name == name), None)
        if obj is not None:
<<<<<<< HEAD
            if isinstance(obj, _ModelParameter):
                obj.value = f"{{{{tasks.{self.name}.outputs.parameters.{name}}}}}"
                return Parameter.from_model(obj)
=======
            obj.value = f"{{{{tasks.{self.name}.outputs.parameters.{name}}}}}"
            return Parameter(
                name=obj.name,
                value=obj.value,
                value_from=obj.value_from,
                global_name=obj.global_name,
                description=obj.description,
            )
>>>>>>> 88b68812
        raise KeyError(f"No output parameter named `{name}` found")

    def next(self, other: Task, operator: Operator = Operator.and_, on: Optional[TaskResult] = None) -> Task:
        """Set self as a dependency of `other`."""
        assert issubclass(other.__class__, Task)

        condition = f".{on}" if on else ""

        if other.depends is None:
            # First dependency
            other.depends = self.name + condition
        elif self.name in other._get_dependency_tasks():
            raise ValueError(f"{self.name} already in {other.name}'s depends: {other.depends}")
        else:
            # Add follow-up dependency
            other.depends += f" {operator} {self.name + condition}"
        return other

    def __rrshift__(self, other: List[Union[Task, str]]) -> Task:
        """Set `other` as a dependency self."""
        assert isinstance(other, list), f"Unknown type {type(other)} specified using reverse right bitshift operator"
        for o in other:
            if isinstance(o, Task):
                o.next(self)
            else:
                assert isinstance(
                    o, str
                ), f"Unknown list item type {type(o)} specified using reverse right bitshift operator"
                if self.depends is None:
                    self.depends = o
                else:
                    self.depends += f" && {o}"
        return self

    def __rshift__(self, other: Union[Task, List[Task]]) -> Union[Task, List[Task]]:
        """Set self as a dependency of `other` which can be a single Task or list of Tasks."""
        if isinstance(other, Task):
            return self.next(other)
        elif isinstance(other, list):
            for o in other:
                assert isinstance(
                    o, Task
                ), f"Unknown list item type {type(o)} specified using right bitshift operator `>>`"
                self.next(o)
            return other
        raise ValueError(f"Unknown type {type(other)} provided to `__rshift__`")

    def __or__(self, other: Union[Task, str]) -> str:
        """Adds a condition of"""
        if isinstance(other, Task):
            return f"({self.name} || {other.name})"
        assert isinstance(other, str), f"Unknown type {type(other)} specified using `|` operator"
        return f"{self.name} || {other}"

    def on_workflow_status(self, status: WorkflowStatus, op: Operator = Operator.equals) -> Task:
        expression = f"{{{{workflow.status}}}} {op} {status}"
        if self.when:
            self.when += f" {Operator.and_} {expression}"
        else:
            self.when = expression
        return self

    def on_success(self, other: Task) -> Task:
        return self.next(other, on=TaskResult.succeeded)

    def on_failure(self, other: Task) -> Task:
        return self.next(other, on=TaskResult.failed)

    def on_error(self, other: Task) -> Task:
        return self.next(other, on=TaskResult.errored)

    def on_other_result(self, other: Task, value: str, operator: Operator = Operator.equals) -> Task:
        expression = f"{other.result} {operator} {value}"
        if self.when:
            self.when += f" {Operator.and_} {expression}"
        else:
            self.when = expression
        other.next(self)
        return self

    def when_any_succeeded(self, other: Task) -> Task:
        assert (self.with_param is not None) or (
            self.with_sequence is not None
        ), "Can only use `when_all_failed` when using `with_param` or `with_sequence`"

        return self.next(other, on=TaskResult.any_succeeded)

    def when_all_failed(self, other: Task) -> Task:
        assert (self.with_param is not None) or (
            self.with_sequence is not None
        ), "Can only use `when_all_failed` when using `with_param` or `with_sequence`"

        return self.next(other, on=TaskResult.all_failed)

    def _build_dag_task(self) -> _ModelDAGTask:
        _template = None
        if isinstance(self.template, str):
            _template = self.template
        elif isinstance(self.template, (Template, TemplateMixin)):
            _template = self.template.name

        _inline = None
        if isinstance(self.inline, Template):
            _inline = self.inline
        elif isinstance(self.inline, Templatable):
            _inline = self.inline._build_template()

        return _ModelDAGTask(
            arguments=self._build_arguments(),
            continue_on=self.continue_on,
            dependencies=self.dependencies,
            depends=self.depends,
            hooks=self.hooks,
            inline=_inline,
            name=self.name,
            on_exit=self.on_exit,
            template=_template,
            template_ref=self.template_ref,
            when=self.when,
            with_items=self._build_with_items(),
            with_param=self._build_with_param(),
            with_sequence=self.with_sequence,
        )


__all__ = ["Task", "TaskResult"]<|MERGE_RESOLUTION|>--- conflicted
+++ resolved
@@ -18,7 +18,6 @@
 )
 from hera.workflows.models import (
     DAGTask as _ModelDAGTask,
-    Parameter as _ModelParameter,
     Template,
 )
 from hera.workflows.operator import Operator
@@ -182,11 +181,6 @@
 
         obj = next((output for output in parameters if output.name == name), None)
         if obj is not None:
-<<<<<<< HEAD
-            if isinstance(obj, _ModelParameter):
-                obj.value = f"{{{{tasks.{self.name}.outputs.parameters.{name}}}}}"
-                return Parameter.from_model(obj)
-=======
             obj.value = f"{{{{tasks.{self.name}.outputs.parameters.{name}}}}}"
             return Parameter(
                 name=obj.name,
@@ -195,7 +189,6 @@
                 global_name=obj.global_name,
                 description=obj.description,
             )
->>>>>>> 88b68812
         raise KeyError(f"No output parameter named `{name}` found")
 
     def next(self, other: Task, operator: Operator = Operator.and_, on: Optional[TaskResult] = None) -> Task:
