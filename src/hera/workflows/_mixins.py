"""Core collection of Hera mixins that isolate shareable functionality between Hera objects."""
from __future__ import annotations

import functools
import inspect
from pathlib import Path

try:
    from inspect import get_annotations  # type: ignore
except ImportError:
    from hera.workflows._inspect import get_annotations  # type: ignore
from collections import ChainMap
from types import ModuleType
from typing import TYPE_CHECKING, Any, Callable, Dict, List, Optional, Set, Tuple, Type, TypeVar, Union, cast

try:
    from typing import Annotated, get_args, get_origin  # type: ignore
except ImportError:
    from typing_extensions import Annotated, get_args, get_origin  # type: ignore

from pydantic import root_validator, validator

from hera.shared import BaseMixin, global_config
from hera.shared._base_model import BaseModel
from hera.shared.serialization import serialize
from hera.workflows._context import SubNodeMixin, _context
from hera.workflows.artifact import Artifact
from hera.workflows.env import Env, _BaseEnv
from hera.workflows.env_from import _BaseEnvFrom
from hera.workflows.exceptions import InvalidTemplateCall
from hera.workflows.metrics import Metrics, _BaseMetric
from hera.workflows.models import (
    HTTP,
    Affinity,
    Arguments as ModelArguments,
    Artifact as ModelArtifact,
    ArtifactLocation,
    ContainerPort,
    ContinueOn,
    EnvFromSource,
    EnvVar,
    ExecutorConfig,
    HostAlias,
    ImagePullPolicy,
    Inputs as ModelInputs,
    IntOrString,
    Item,
    LifecycleHook,
    Memoize,
    Metadata,
    Metrics as ModelMetrics,
    Outputs as ModelOutputs,
    Parameter as ModelParameter,
    PersistentVolumeClaim,
    Plugin,
    PodSecurityContext,
    Probe,
    Prometheus as ModelPrometheus,
    ResourceRequirements,
    RetryStrategy,
    Sequence,
    Synchronization,
    Template,
    TemplateRef,
    TerminationMessagePolicy,
    Toleration,
    UserContainer as ModelUserContainer,
    Volume as ModelVolume,
    VolumeDevice,
    VolumeMount,
)
from hera.workflows.parameter import Parameter
from hera.workflows.protocol import Templatable, TWorkflow
from hera.workflows.resources import Resources
from hera.workflows.user_container import UserContainer
from hera.workflows.volume import Volume, _BaseVolume

if TYPE_CHECKING:
    from hera.workflows.steps import Step
    from hera.workflows.task import Task

_yaml: Optional[ModuleType] = None
try:
    import yaml

    _yaml = yaml
except ImportError:
    _yaml = None

InputsT = Optional[
    Union[
        ModelInputs,
        Union[Parameter, ModelParameter, Artifact, ModelArtifact, Dict[str, Any]],
        List[Union[Parameter, ModelParameter, Artifact, ModelArtifact, Dict[str, Any]]],
    ]
]
"""`InputsT` is the main type associated with inputs that can be specified in Hera workflows, dags, steps, etc.

This type enables uses of Hera auto-generated models such as (`hera.workflows.models.Inputs`, 
`hera.workflows.models.Parameter`), Hera managed models such as (`hera.workflows.Parameter`, 
`hera.workflows.Artifact`), dictionary mappings of parameter names to values (auto-converted by Hera to 
`hera.workflows.Parameter`), or lists of any of the aforementioned objects.
"""

OutputsT = Optional[
    Union[
        ModelOutputs,
        Union[Parameter, ModelParameter, Artifact, ModelArtifact],
        List[Union[Parameter, ModelParameter, Artifact, ModelArtifact]],
    ]
]
"""`OutputsT` is the main type associated with outputs the can be specified in Hera workflows, dags, steps, etc.

This type enables uses of Hera auto-generated models such as (`hera.workflows.models.Outputs`, 
`hera.workflows.models.Parameter`), Hera managed models such as (`hera.workflows.Parameter`, 
`hera.workflows.Artifact`),  or lists of the aforementioned objects.
"""

ArgumentsT = Optional[
    Union[
        ModelArguments,
        Union[Parameter, ModelParameter, Artifact, ModelArtifact, Dict[str, Any]],
        List[Union[Parameter, ModelParameter, Artifact, ModelArtifact, Dict[str, Any]]],
    ]
]
"""`ArgumentsT` is the main type associated with arguments that can be used on DAG tasks, steps, etc.

This type enables uses of the Hera auto-generated `hera.workflows.models.Arguments` model, Hera managed models such as 
`hera.workflows.Parameter`, `hera.workflows.Artifact`, a dictionary mapping of parameter names to values, or a list of
any of the aforementioned objects.
"""

MetricsT = Optional[
    Union[
        _BaseMetric,
        List[_BaseMetric],
        Metrics,
        ModelPrometheus,
        List[ModelPrometheus],
        ModelMetrics,
    ]
]
"""`MetricsT` is the core Hera type for Prometheus metrics. 

This metrics type enables users to use either auto-generated Hera metrics, lists of auto-generated single metrics, or
the variations of metrics provided by `hera.workflows.metrics.*`  
"""

EnvT = Optional[
    Union[
        _BaseEnv,
        EnvVar,
        List[Union[_BaseEnv, EnvVar, Dict[str, Any]]],
        Dict[str, Any],
    ]
]
"""`EnvT` is the core Hera type for environment variables.

The env type enables setting single valued environment variables, lists of environment variables, or dictionary 
mappings of env variables names to values, which are automatically parsed by Hera.
"""

EnvFromT = Optional[Union[_BaseEnvFrom, EnvFromSource, List[Union[_BaseEnvFrom, EnvFromSource]]]]
"""`EnvFromT` is the core Hera type for environment variables derived from Argo/Kubernetes sources.

This env type enables specifying environment variables in base form, as `hera.workflows.env` form, or lists of the 
aforementioned objects.
"""

VolumesT = Optional[Union[Union[ModelVolume, _BaseVolume], List[Union[ModelVolume, _BaseVolume]]]]
"""`VolumesT` is the core Hera type for volumes. 

This volume type is used to specify the configuration of volumes to be automatically created by Argo/K8s and mounted
by Hera at specific mount paths in containers.
"""

TContext = TypeVar("TContext", bound="ContextMixin")
"""`TContext` is the bounded context controlled by the context mixin that enable context management in workflow/dag"""

THookable = TypeVar("THookable", bound="HookMixin")
"""`THookable` is the type associated with mixins that provide the ability to apply hooks from the global config"""


class HookMixin(BaseMixin):
    """`HookMixin` provides the ability to dispatch hooks set on the global config to any inheritors."""

    def _dispatch_hooks(self: THookable) -> THookable:
        """Dispatches the global hooks on the current object."""
        output = self
        for hook in global_config._get_pre_build_hooks(output):
            output = hook(output)
            if output is None:
                raise RuntimeError(
                    f"Pre-build hook {hook.__name__} returned None."
                    "Please ensure you are returning the output value from the hook."
                )
        return output


class ContextMixin(BaseMixin):
    """`ContextMixin` provides the ability to implement context management.

    The mixin implements the `__enter__` and `__exit__` functionality that enables the core `with` clause. The mixin
    expects that inheritors implement the `_add_sub` functionality, which adds a node defined within the context to the
    main object context such as `Workflow`, `DAG`, or `ContainerSet`.
    """

    def __enter__(self: TContext) -> TContext:
        """Enter the context of the inheritor."""
        _context.enter(self)
        return self

    def __exit__(self, *_) -> None:
        """Leave the context of the inheritor."""
        _context.exit()

    def _add_sub(self, node: Any) -> Any:
        """Adds the supplied node to the context of the inheritor."""
        raise NotImplementedError()


class ContainerMixin(BaseMixin):
    """`ContainerMixin` provides a subset of the fields of a container such as image, probes, etc."""

    image: Optional[str] = None
    image_pull_policy: Optional[Union[str, ImagePullPolicy]] = None

    liveness_probe: Optional[Probe] = None
    ports: Optional[List[ContainerPort]] = None
    readiness_probe: Optional[Probe] = None
    startup_probe: Optional[Probe] = None
    stdin: Optional[bool] = None
    stdin_once: Optional[bool] = None
    termination_message_path: Optional[str] = None
    termination_message_policy: Optional[TerminationMessagePolicy] = None
    tty: Optional[bool] = None

    def _build_image_pull_policy(self) -> Optional[ImagePullPolicy]:
        """Processes the image pull policy field and returns a generated `ImagePullPolicy` enum."""
        if self.image_pull_policy is None:
            return None
        elif isinstance(self.image_pull_policy, ImagePullPolicy):
            return self.image_pull_policy

        # this helps map image pull policy values as a convenience
        policy_mapper = {
            # the following 2 are "normal" entries
            **{ipp.name: ipp for ipp in ImagePullPolicy},
            **{ipp.value: ipp for ipp in ImagePullPolicy},
            # some users might submit the policy without underscores
            **{ipp.value.lower().replace("_", ""): ipp for ipp in ImagePullPolicy},
            # some users might submit the policy in lowercase
            **{ipp.name.lower(): ipp for ipp in ImagePullPolicy},
        }
        try:
            return ImagePullPolicy[policy_mapper[self.image_pull_policy].name]
        except KeyError as e:
            raise KeyError(
                f"Supplied image policy {self.image_pull_policy} is not valid. "
                "Use one of {ImagePullPolicy.__members__}"
            ) from e

    @validator("image", pre=True, always=True)
    def _set_image(cls, v):
        """Validator that sets the image field to the global image unless the image is specified on the container."""
        if v is None:
            return global_config.image
        return v


class IOMixin(BaseMixin):
    """`IOMixin` provides the capabilities of performing I/O between steps via fields such as `inputs`/`outputs`."""

    inputs: InputsT = None
    outputs: OutputsT = None

    def _build_inputs(self) -> Optional[ModelInputs]:
        """Processes the `inputs` field and returns a generated `ModelInputs`."""
        if self.inputs is None:
            return None
        elif isinstance(self.inputs, ModelInputs):
            return self.inputs

        result = ModelInputs()
        inputs = self.inputs if isinstance(self.inputs, list) else [self.inputs]
        for value in inputs:
            if isinstance(value, dict):
                for k, v in value.items():
                    value = Parameter(name=k, value=v)
                    result.parameters = [value] if result.parameters is None else result.parameters + [value]
            elif isinstance(value, Parameter):
                result.parameters = (
                    [value.as_input()] if result.parameters is None else result.parameters + [value.as_input()]
                )
            elif isinstance(value, ModelParameter):
                result.parameters = [value] if result.parameters is None else result.parameters + [value]
            elif isinstance(value, Artifact):
                result.artifacts = (
                    [value._build_artifact()]
                    if result.artifacts is None
                    else result.artifacts + [value._build_artifact()]
                )
            else:
                result.artifacts = [value] if result.artifacts is None else result.artifacts + [value]

        # returning `None` for `ModelInputs` means the submission to the server will not even have the `inputs` field
        # set, which saves some space
        if result.parameters is None and result.artifacts is None:
            return None
        return result

    def _build_outputs(self) -> Optional[ModelOutputs]:
        """Processes the `outputs` field and returns a generated `ModelOutputs`."""
        if not self.outputs:
            return None
        elif isinstance(self.outputs, ModelOutputs):
            return self.outputs

        result = ModelOutputs()
        outputs = self.outputs if isinstance(self.outputs, list) else [self.outputs]
        for value in outputs:
            if isinstance(value, Parameter):
                result.parameters = (
                    [value.as_output()] if result.parameters is None else result.parameters + [value.as_output()]
                )
            elif isinstance(value, ModelParameter):
                result.parameters = [value] if result.parameters is None else result.parameters + [value]
            elif isinstance(value, Artifact):
                result.artifacts = (
                    [value._build_artifact()]
                    if result.artifacts is None
                    else result.artifacts + [value._build_artifact()]
                )
            else:
                result.artifacts = [value] if result.artifacts is None else result.artifacts + [value]

        # returning `None` for `ModelInputs` means the submission to the server will not even have the `outputs` field
        # set, which saves some space
        if result.parameters is None and result.artifacts is None:
            return None
        return result


class EnvMixin(BaseMixin):
    """`EnvMixin` provides the ability to set simple env variables along with env variables that are derived."""

    env: EnvT = None
    env_from: EnvFromT = None

    def _build_env(self) -> Optional[List[EnvVar]]:
        """Processes the `env` field and returns a list of generated `EnvVar` or `None`."""
        if self.env is None:
            return None

        result: List[EnvVar] = []
        env = self.env if isinstance(self.env, list) else [self.env]
        for e in env:
            if isinstance(e, EnvVar):
                result.append(e)
            elif issubclass(e.__class__, _BaseEnv):
                result.append(e.build())
            elif isinstance(e, dict):
                for k, v in e.items():
                    result.append(EnvVar(name=k, value=v))

        # returning `None` for `envs` means the submission to the server will not even have the `envs` field
        # set, which saves some space
        return result if result else None

    def _build_env_from(self) -> Optional[List[EnvFromSource]]:
        """Processes the `env_from` field and returns a list of generated `EnvFrom` or `None`."""
        if self.env_from is None:
            return None

        result: List[EnvFromSource] = []
        env_from = self.env_from if isinstance(self.env_from, list) else [self.env_from]
        for e in env_from:
            if isinstance(e, EnvFromSource):
                result.append(e)
            elif issubclass(e.__class__, _BaseEnvFrom):
                result.append(e.build())

        # returning `None` for `envs` means the submission to the server will not even have the `env_from` field
        # set, which saves some space
        return result if result else None


class MetricsMixin(BaseMixin):
    """`MetricsMixin` provides the ability to set metrics on a n object."""

    metrics: MetricsT = None

    def _build_metrics(self) -> Optional[ModelMetrics]:
        """Processes the `metrics` field and returns the generated `ModelMetrics` or `None`."""
        if self.metrics is None or isinstance(self.metrics, ModelMetrics):
            return self.metrics
        elif isinstance(self.metrics, ModelPrometheus):
            return ModelMetrics(prometheus=[self.metrics])
        elif isinstance(self.metrics, Metrics):
            return ModelMetrics(prometheus=self.metrics._build_metrics())
        elif isinstance(self.metrics, _BaseMetric):
            return ModelMetrics(prometheus=[self.metrics._build_metric()])

        metrics = []
        for m in self.metrics:
            if isinstance(m, _BaseMetric):
                metrics.append(m._build_metric())
            else:
                metrics.append(m)
        return ModelMetrics(prometheus=metrics) if metrics else None


class TemplateMixin(SubNodeMixin, HookMixin, MetricsMixin):
    """`TemplateMixin` provides the Argo template fields that are shared between different sub-template fields.

    The supported sub-template fields are `Script`, `Data`, `DAG`, `Resource`, `Container`, `ContainerSet`, etc.
    """

    active_deadline_seconds: Optional[
        Union[int, str, IntOrString]
    ] = None  # TODO: This type blocks YAML roundtrip. Consider using type: Optional[int]
    affinity: Optional[Affinity] = None
    archive_location: Optional[ArtifactLocation] = None
    automount_service_account_token: Optional[bool] = None
    daemon: Optional[bool] = None
    executor: Optional[ExecutorConfig] = None
    fail_fast: Optional[bool] = None
    host_aliases: Optional[List[HostAlias]] = None
    init_containers: Optional[List[Union[UserContainer, ModelUserContainer]]] = None
    memoize: Optional[Memoize] = None
    annotations: Optional[Dict[str, str]] = None
    labels: Optional[Dict[str, str]] = None
    name: Optional[str] = None
    node_selector: Optional[Dict[str, str]] = None
    parallelism: Optional[int] = None
    http: Optional[HTTP] = None
    plugin: Optional[Plugin] = None
    pod_spec_patch: Optional[str] = None
    priority: Optional[int] = None
    priority_class_name: Optional[str] = None
    retry_strategy: Optional[RetryStrategy] = None
    scheduler_name: Optional[str] = None
    pod_security_context: Optional[PodSecurityContext] = None
    service_account_name: Optional[str] = None
    sidecars: Optional[Union[UserContainer, List[UserContainer]]] = None
    synchronization: Optional[Synchronization] = None
    timeout: Optional[str] = None
    tolerations: Optional[List[Toleration]] = None

    def _build_sidecars(self) -> Optional[List[UserContainer]]:
        """Builds the `sidecars` field and optionally returns a list of `UserContainer`."""
        if self.sidecars is None:
            return None

        if isinstance(self.sidecars, UserContainer):
            return [self.sidecars]

        return self.sidecars

    def _build_active_deadline_seconds(self) -> Optional[IntOrString]:
        """Builds the `active_deadline_seconds` field and optionally returns a generated `IntOrString`."""
        if self.active_deadline_seconds is None:
            return None

        return IntOrString(__root__=str(self.active_deadline_seconds))

    def _build_metadata(self) -> Optional[Metadata]:
        """Builds the `metadata` field of the template since the `annotations` and `labels` fields are separated."""
        if self.annotations is None and self.labels is None:
            return None

        return Metadata(
            annotations=self.annotations,
            labels=self.labels,
        )


class ResourceMixin(BaseMixin):
    """`ResourceMixin` provides the capability to set resources such as compute requirements like CPU, GPU, etc."""

    resources: Optional[Union[ResourceRequirements, Resources]] = None

    def _build_resources(self) -> Optional[ResourceRequirements]:
        """Parses the resources and returns a generated `ResourceRequirements` object."""
        if self.resources is None or isinstance(self.resources, ResourceRequirements):
            return self.resources
        return self.resources.build()


class VolumeMixin(BaseMixin):
    """`VolumeMixin` provides the ability to set volumes on an inheriting resource.

    Note that *any* volumes set on the `volumes` field automatically get an associated persistent volume claim
    constructed and set on the workflow. This way users do not have to set the PVC themselves. However, clients of the
    mixin should be careful to *not* generate multiple PVCs for the same volume.
    """

    volumes: VolumesT = None

    def _build_volumes(self) -> Optional[List[ModelVolume]]:
        """Processes the `volumes` and creates an optional list of generates `Volume`s."""
        if self.volumes is None:
            return None

        volumes = self.volumes if isinstance(self.volumes, list) else [self.volumes]
        # filter volumes for otherwise we're building extra Argo volumes
        filtered_volumes = [v for v in volumes if not isinstance(v, Volume)]
        # only build volumes if there are any of type `_BaseVolume`, otherwise it must be an autogenerated model
        # already, so kept it as it is
        result = [v._build_volume() if issubclass(v.__class__, _BaseVolume) else v for v in filtered_volumes]
        return result or None

    def _build_persistent_volume_claims(self) -> Optional[List[PersistentVolumeClaim]]:
        """Generates the list of persistent volume claims to associate with the set `volumes`."""
        if self.volumes is None:
            return None

        volumes = self.volumes if isinstance(self.volumes, list) else [self.volumes]
        volumes_with_pv_claims = [v for v in volumes if isinstance(v, Volume)]
        if not volumes_with_pv_claims:
            return None
        return [v._build_persistent_volume_claim() for v in volumes_with_pv_claims] or None


class VolumeMountMixin(VolumeMixin):
    """`VolumeMountMixin` supports setting `volume_devices` and `volume_mounts` on the inheritor.

    Devices and mounts are approaches for mounting existing volume resources from a cluster on the job that is
    created via inheriting from this mixin.
    """

    volume_devices: Optional[List[VolumeDevice]] = None
    volume_mounts: Optional[List[VolumeMount]] = None

    def _build_volume_mounts(self) -> Optional[List[VolumeMount]]:
        """Processes the `volume_mounts` field and generates an optional list of `VolumeMount`s."""
        # while it's possible for `volume_mounts` to be `None`, this has to check that `volumes` is also `None` since
        # it's possible that Hera can find volume mounts to generate for the user if there are any volumes set
        if self.volume_mounts is None and self.volumes is None:
            return None

        if isinstance(self.volumes, list):
            volumes = self.volumes
        elif not isinstance(self.volumes, list) and self.volumes is not None:
            volumes = [self.volumes]
        else:
            volumes = []

        result = (
            None
            if self.volumes is None
            else [v._build_volume_mount() if issubclass(v.__class__, _BaseVolume) else v for v in volumes]
        )
        if result is None and self.volume_mounts is None:
            return None
        elif result is None and self.volume_mounts is not None:
            return self.volume_mounts

        mounts = cast(List[VolumeMount], self.volume_mounts) or [] + cast(List[VolumeMount], result) or []
        return mounts or None


class ArgumentsMixin(BaseMixin):
    """`ArgumentsMixin` provides the ability to set the `arguments` field on the inheriting object."""

    arguments: ArgumentsT = None

    def _build_arguments(self) -> Optional[ModelArguments]:
        """Processes the `arguments` field and builds the optional generated `Arguments` to set as arguments."""
        if self.arguments is None:
            return None
        elif isinstance(self.arguments, ModelArguments):
            return self.arguments

        result = ModelArguments()
        arguments = self.arguments if isinstance(self.arguments, list) else [self.arguments]
        for arg in arguments:
            if isinstance(arg, dict):
                for k, v in arg.items():
                    value = Parameter(name=k, value=v)
                    result.parameters = (
                        [value.as_argument()]
                        if result.parameters is None
                        else result.parameters + [value.as_argument()]
                    )
            elif isinstance(arg, ModelArtifact):
                result.artifacts = [arg] if result.artifacts is None else result.artifacts + [arg]
            elif isinstance(arg, Artifact):
                result.artifacts = (
                    [arg._build_artifact()] if result.artifacts is None else result.artifacts + [arg._build_artifact()]
                )
            elif isinstance(arg, Parameter):
                result.parameters = (
                    [arg.as_argument()] if result.parameters is None else result.parameters + [arg.as_argument()]
                )
            elif isinstance(arg, ModelParameter):
                result.parameters = [arg] if result.parameters is None else result.parameters + [arg]
        # returning `None` for `Arguments` means the submission to the server will not even have the
        # `arguments` field set, which saves some payload
        if result.parameters is None and result.artifacts is None:
            return None
        return result


class CallableTemplateMixin(ArgumentsMixin):
    """`CallableTemplateMixin` provides the ability to 'call' the template like a regular Python function.

    The callable template implements the `__call__` method for the inheritor. The `__call__` method supports invoking
    the template as a regular Python function. The call must be executed within an active context, which is a
    `Workflow`, `DAG` or `Steps` context since the call optionally returns a `Step` or a `Task` depending on the active
    context (`None` for `Workflow`, `Step` for `Steps` and `Task` for `DAG`). Note that `Steps` also supports calling
    templates in a parallel steps context via using `Steps(...).parallel()`. When the call is executed and the template
    does not exist on the active context, i.e. the workflow, it is automatically added for the user. Note that invoking
    the same template multiple times does *not* result in the creation/addition of the same template to the active
    context/workflow. Rather, a union is performed, so space is saved for users on the templates field and templates are
    not duplicated.
    """

    directly_callable: bool = False

    def __call__(self, *args, **kwargs) -> Union[None, Step, Task]:
        if "name" not in kwargs:
            kwargs["name"] = self.name  # type: ignore

        # when the `source` is set via an `@script` decorator, it does not come in with the `kwargs` so we need to
        # set it here in order for the following logic to capture it
        if "source" not in kwargs and hasattr(self, "source"):
            kwargs["source"] = self.source  # type: ignore

        if hasattr(self, "directly_callable") and self.directly_callable:
            function_kwargs = {k: v for k, v in kwargs.items() if k not in ["source", "name"]}
            arguments = self._extract_arguments_directly_callable(args, function_kwargs)
            if args and len(args) > 0:
                args = tuple()
        else:
            arguments = self._extract_arguments(kwargs)

        # it is possible for the user to pass `arguments` via `kwargs` along with `with_param`. The `with_param`
        # additional parameters are inferred and have to be added to the `kwargs['arguments']`, otherwise
        # the step/task will miss adding them when building the final arguments
        kwargs["arguments"] = arguments

        from hera.workflows.dag import DAG
        from hera.workflows.script import Script
        from hera.workflows.steps import Parallel, Step, Steps
        from hera.workflows.task import Task
        from hera.workflows.workflow import Workflow

        if _context.pieces:
            if isinstance(_context.pieces[-1], Workflow):
                # Notes on callable templates under a Workflow:
                # * If the user calls a script directly under a Workflow (outside of a Steps/DAG) then we add the script
                #   template to the workflow and return None.
                # * Containers, ContainerSets and Data objects (i.e. subclasses of CallableTemplateMixin) are already
                #   added when initialized under the Workflow context so a callable doesn't make sense in that context,
                #   so we raise an InvalidTemplateCall exception.
                # * We do not currently validate the added templates to stop a user adding the same template multiple times,
                #   which can happen if "calling" the same script multiple times to add it to the workflow, or initializing
                #   a second `Container` exactly like the first.
                if isinstance(self, Script):
                    _context.add_sub_node(self)
                    return None

                raise InvalidTemplateCall(
                    f"Callable Template '{self.name}' is not callable under a Workflow"  # type: ignore
                )
            if isinstance(_context.pieces[-1], (Steps, Parallel)):
                return Step(*args, template=self, **kwargs)

            if isinstance(_context.pieces[-1], DAG):
                return Task(*args, template=self, **kwargs)

        raise InvalidTemplateCall(
            f"Callable Template '{self.name}' is not under a Workflow, Steps, Parallel, or DAG context"  # type: ignore
        )

    def _extract_arguments(
        self, kwargs: Dict
    ) -> List[Union[Parameter, Artifact, ModelArtifact, ModelParameter, Dict]]:
        """Extract the arguments from kwargs, with_param and with_items."""
        arguments = self._get_arguments(**kwargs)
        parameter_names = self._get_parameter_names(arguments)
        artifact_names = self._get_artifact_names(arguments)

        if "source" in kwargs and "with_param" in kwargs:
            arguments += self._get_deduped_params_from_source(parameter_names, artifact_names, kwargs["source"])
        elif "source" in kwargs and "with_items" in kwargs:
            arguments += self._get_deduped_params_from_items(parameter_names, kwargs["with_items"])

        return arguments

    def _extract_arguments_directly_callable(
        self, args: Tuple, kwargs: Dict
    ) -> List[Union[Parameter, Artifact, ModelArtifact, ModelParameter, Dict]]:
        """Extract the arguments from args and kwargs, assuming self is a Script and is directly_callable.

        The inputs are taken from the function definition and then matched with args and kwargs.
        """
        arguments: List[Union[Parameter, Artifact, ModelArtifact, ModelParameter, Dict]] = []
        input_names: List[str] = []

        if hasattr(self, "inputs") and self.inputs:
            if isinstance(self.inputs, list):
                for input_ in self.inputs:
                    if input_.name:
                        input_names.append(input_.name)
            elif isinstance(self.inputs, (Parameter, Artifact)):
                if self.inputs.name:
                    input_names.append(self.inputs.name)

        if hasattr(self, "source"):
            function_items: List[Union[Artifact, Parameter]] = []
            if global_config.experimental_features["script_annotations"]:
                from hera.workflows.script import _get_inputs_from_callable

                function_p, function_artifacts = _get_inputs_from_callable(self.source)
                function_items.extend(_process_params_and_artifacts(function_p, function_artifacts))
            else:
                function_items.extend(
                    (
                        cast(List[Parameter], _get_params_from_source(self.source))
                        if _get_params_from_source(self.source)
                        else []
                    )
                )

            input_names += [p.name for p in function_items if p.name]

        index = 0

        for name in input_names:
            if name in kwargs:
                arguments.append(_item_to_arg(kwargs[name], name))
                del kwargs[name]
            elif index < len(args):
                arguments.append(_item_to_arg(args[index], name))
                index += 1

        return arguments

    def _get_arguments(self, **kwargs) -> List:
        """Returns a list of arguments from the kwargs given to the template call."""
        # these are the already set parameters. If a user has already set a parameter argument, then Hera
        # uses the user-provided value rather than the inferred value
        kwargs_arguments = kwargs.get("arguments", [])
        kwargs_arguments = (
            kwargs_arguments if isinstance(kwargs_arguments, List) else [kwargs_arguments]
        )  # type: ignore
        arguments = (
            self.arguments if isinstance(self.arguments, List) else [self.arguments] + kwargs_arguments
        )  # type: ignore
        return list(filter(lambda x: x is not None, arguments))

    def _get_parameter_names(self, arguments: List) -> Set[str]:
        """Returns the union of parameter names from the given arguments' parameter objects and dictionary keys."""
        parameters = [arg for arg in arguments if isinstance(arg, (ModelParameter, Parameter))]
        keys = [arg for arg in arguments if isinstance(arg, dict)]
        return {p.name for p in parameters}.union(
            set(functools.reduce(lambda x, y: cast(List[str], x) + list(y.keys()), keys, []))
        )

    def _get_artifact_names(self, arguments: List) -> Set[str]:
        """Returns the set of artifact names that are currently set on the mixin inheritor."""
        artifacts = [arg for arg in arguments if isinstance(arg, (ModelArtifact, Artifact))]
        return {a if isinstance(a, str) else a.name for a in artifacts if a.name}

    def _get_deduped_params_from_source(
        self, parameter_names: Set[str], artifact_names: Set[str], source: Callable
    ) -> List[Union[Parameter, Artifact]]:
        """Infer arguments from the given source and deduplicates based on the given params and artifacts.

        Argo uses the `inputs` field to indicate the expected parameters of a specific template whereas the
        `arguments` are used to indicate exactly what _values_ are assigned to the set inputs. Here,
        we infer the arguments when `with_param` is used. If a source is passed along with `with_param`, we
        infer the arguments to set from the given source. It is assumed that `with_param` will return the
        expected result for Argo to fan out the task on.

        Parameters
        ----------
        parameter_names: Set[str]
            Set of already constructed parameter names.
        artifact_names: Set[str]
            Set of already constructed artifact names.
        source: Callable
            The source function to infer the arguments from.

        Returns:
        -------
        List[Parameter]
            The list of inferred arguments to set.
        """
        new_arguments = []
<<<<<<< HEAD
        new_inputs: List[Union[Parameter, Artifact]] = []
        if global_config.experimental_features["script_annotations"]:
            from hera.workflows.script import _get_inputs_from_callable

            function_params, function_artifacts = _get_inputs_from_callable(source)
            new_inputs.extend(_process_params_and_artifacts(function_params, function_artifacts))
        else:
            possible_function_params = _get_params_from_source(source)
            if possible_function_params:
                new_inputs.extend(cast(List[Parameter], possible_function_params))
        if new_inputs is not None:
            for p in new_inputs:
                if p.name not in parameter_names and p.name not in artifact_names:
                    new_arguments.append(p)
=======
        new_parameters = _get_param_items_from_source(source)
        for p in new_parameters:
            if p.name not in parameter_names and p.name not in artifact_names:
                new_arguments.append(p)
>>>>>>> a97ea465
        return new_arguments

    def _get_deduped_params_from_items(self, parameter_names: Set[str], items: List[Any]) -> List[Parameter]:
        """Infer arguments from the given items.

        The main difference between `with_items` and `with_param` is that param is a serialized version of
        `with_items`. Hence, `with_items` comes in the form of a list of objects, whereas `with_param` comes
        in as a single serialized object. Here, we can infer the parameters to create based on the content
        of `with_items`.

        Parameters
        ----------
        parameter_names: Set[str]
            Set of already constructed parameter names.
        items: List[Any]
            The items to infer the arguments from.

        Returns:
        -------
        List[Parameter]
            The list of inferred arguments to set.
        """
        item_params = _get_params_from_items(items)
        new_params = []
        if item_params is not None:
            for p in item_params:
                if p.name not in parameter_names:
                    new_params.append(p)
        return new_params


class ParameterMixin(BaseMixin):
    """`ParameterMixin` supports the usage of `with_param` on inheritors."""

    with_param: Optional[Any] = None  # this must be a serializable object, or `hera.workflows.parameter.Parameter`

    def _build_with_param(self) -> Optional[str]:
        """Build the `with_param` field and returns the corresponding `str`.

        The string encodes what to parallelize a process over.
        """
        if self.with_param is None:
            return None

        if isinstance(self.with_param, Parameter):
            return self.with_param.value
        elif isinstance(self.with_param, str):
            return self.with_param
        return serialize(self.with_param)


class ItemMixin(BaseMixin):
    """Add `with_items` capability for inheritors, which supports parallelism over supplied items.

    Notes:
        The items passed in `with_items` must be serializable objects
    """

    with_items: Optional[List[Any]] = None

    def _build_with_items(self) -> Optional[List[Item]]:
        """Process the `with_items` field and returns an optional list of corresponding `Item`s.

        Notes:
            Tthese `Item`s contain the serialized version of the supplied items/values.
        """
        if self.with_items is None:
            return None

        if isinstance(self.with_items, list):
            items = []
            for item in self.with_items:
                if isinstance(item, Parameter):
                    items.append(Item(__root__=item.value))
                elif (
                    isinstance(item, str) or isinstance(item, dict) or isinstance(item, float) or isinstance(item, int)
                ):
                    items.append(Item(__root__=item))
                elif isinstance(item, Item):
                    items.append(item)
                else:
                    items.append(Item(__root__=serialize(item)))
            return items
        elif isinstance(self.with_items, Parameter):
            return [Item(__root__=self.with_items.value)]
        elif isinstance(self.with_items, str):
            return [Item(__root__=self.with_items)]
        return [Item(__root__=serialize(self.with_items))]


class EnvIOMixin(EnvMixin, IOMixin):
    """`EnvIOMixin` provides the capacity to use environment variables."""

    def _build_params_from_env(self) -> Optional[List[Parameter]]:
        """Assemble a list of any environment variables that are set to obtain values from `Parameter`s."""
        if self.env is None:
            return None

        params: Optional[List[Parameter]] = None
        for spec in self.env:
            if isinstance(spec, Env) and spec.value_from_input is not None:
                value = (
                    spec.value_from_input.value
                    if isinstance(spec.value_from_input, Parameter)
                    else spec.value_from_input
                )
                params = (
                    [Parameter(name=spec.param_name, value=value)]
                    if params is None
                    else params + [Parameter(name=spec.param_name, value=value)]
                )

        return params or None

    def _build_inputs(self) -> Optional[ModelInputs]:
        """Builds the inputs from the combination of env variables that require specific input parameters to be set."""
        inputs = super()._build_inputs()
        env_params = self._build_params_from_env()
        if inputs is None and env_params is None:
            return None
        elif inputs is None:
            return ModelInputs(parameters=env_params)
        elif env_params is None:
            return inputs

        # at this stage we know that they are both defined, so we have to join them. One thing to be aware of is that
        # the user might have already set the env parameters in the inputs, so we need to check for that
        if inputs.parameters is None:
            return inputs

        already_set_params = {p.name for p in inputs.parameters or []}
        for param in env_params:
            if param.name not in already_set_params:
                inputs.parameters = [param] if inputs.parameters is None else inputs.parameters + [param]
        return inputs


class TemplateInvocatorSubNodeMixin(BaseMixin):
    """Used for classes that form sub nodes of Template invocators - `Steps` and `DAG`.

    See Also:
    --------
    https://argoproj.github.io/argo-workflows/workflow-concepts/#template-invocators for more on template invocators.
    """

    name: str
    continue_on: Optional[ContinueOn] = None
    hooks: Optional[Dict[str, LifecycleHook]] = None
    on_exit: Optional[Union[str, Templatable]] = None
    template: Optional[Union[str, Template, TemplateMixin]] = None
    template_ref: Optional[TemplateRef] = None
    inline: Optional[Union[Template, TemplateMixin]] = None
    when: Optional[str] = None
    with_sequence: Optional[Sequence] = None

    def with_(self, **kwargs: Dict) -> TemplateInvocatorSubNodeMixin:
        """Update the created Step/Task object with the attributes you want to pass.

        Used for setting the attributes such as name, when, or with_param. Setting with_param
        and with_items triggers a recalculation of arguments.
        """
        if not isinstance(self.template, CallableTemplateMixin) or not self.template.directly_callable:
            raise ValueError("directly_callable is not set")
        for attribute, value in kwargs.items():
            if not hasattr(self, attribute):
                raise ValueError(f"{type(self)} does not have a {attribute} attribute")
            setattr(self, attribute, value)
        if "with_param" in kwargs or "with_items" in kwargs:
            # we recalculate the arguments
            new_kwargs = {}
            if hasattr(self.template, "source"):
                new_kwargs["source"] = self.template.source
            if "with_param" in kwargs:
                new_kwargs["with_param"] = kwargs["with_param"]
            if "with_items" in kwargs:
                new_kwargs["with_items"] = kwargs["with_items"]
            if hasattr(self.template, "_extract_arguments") and hasattr(self, "arguments"):
                new_args = self.template._extract_arguments(new_kwargs)
                for arg in new_args:
                    if arg not in self.arguments:
                        self.arguments.append(arg)
        return self

    def _build_on_exit(self) -> Optional[str]:
        """Builds the `on_exit` field `str` representation from the set `Templatable` or the specified `str`."""
        if isinstance(self.on_exit, Templatable):
            return self.on_exit._build_template().name  # type: ignore
        return self.on_exit

    @property
    def _subtype(self) -> str:
        """Provides the subtype specification of the inheritor."""
        raise NotImplementedError("Implement me")

    @property
    def id(self) -> str:
        """ID of this node."""
        return f"{{{{{self._subtype}.{self.name}.id}}}}"

    @property
    def ip(self) -> str:
        """IP of this node."""
        return f"{{{{{self._subtype}.{self.name}.ip}}}}"

    @property
    def status(self) -> str:
        """Status of this node."""
        return f"{{{{{self._subtype}.{self.name}.status}}}}"

    @property
    def exit_code(self) -> str:
        """ExitCode holds the exit code of a script template."""
        return f"{{{{{self._subtype}.{self.name}.exitCode}}}}"

    @property
    def started_at(self) -> str:
        """Time at which this node started."""
        return f"{{{{{self._subtype}.{self.name}.startedAt}}}}"

    @property
    def finished_at(self) -> str:
        """Time at which this node completed."""
        return f"{{{{{self._subtype}.{self.name}.finishedAt}}}}"

    @property
    def result(self) -> str:
        """Result holds the result (stdout) of a script template."""
        return f"{{{{{self._subtype}.{self.name}.outputs.result}}}}"

    def get_result_as(self, name: str) -> Parameter:
        """Returns a `Parameter` specification with the given name containing the `results` of `self`."""
        return Parameter(name=name, value=self.result)

    @root_validator(pre=False)
    def _check_values(cls, values):
        """Validates that a single field is set between `template`, `template_ref`, and `inline`."""

        def one(xs: List):
            xs = list(map(bool, xs))
            return xs.count(True) == 1

        if not one([values.get("template"), values.get("template_ref"), values.get("inline")]):
            raise ValueError("Exactly one of ['template', 'template_ref', 'inline'] must be present")
        return values

    def _get_parameters_as(self, name: str, subtype: str) -> Parameter:
        """Returns a `Parameter` that represents all the outputs of the specified subtype.

        Parameters
        ----------
        name: str
            The name of the parameter to search for.
        subtype: str
            The inheritor subtype field, used to construct the output artifact `from_` reference.

        Returns:
        -------
        Parameter
            The parameter, named based on the given `name`, along with a value that references all outputs.
        """
        return Parameter(name=name, value=f"{{{{{subtype}.{self.name}.outputs.parameters}}}}")

    def _get_parameter(self, name: str, subtype: str) -> Parameter:
        """Attempts to find the specified parameter in the outputs for the specified subtype.

        Notes:
        -----
        This is specifically designed to be invoked by inheritors.

        Parameters
        ----------
        name: str
            The name of the parameter to search for.
        subtype: str
            The inheritor subtype field, used to construct the output artifact `from_` reference.

        Returns:
        -------
        Parameter
            The parameter if found.

        Raises:
        ------
        ValueError
            When no outputs can be constructed/no outputs are set.
        KeyError
            When the artifact is not found.
        NotImplementedError
            When something else other than an `Parameter` is found for the specified name.
        """
        if isinstance(self.template, str):
            raise ValueError(f"Cannot get output parameters when the template was set via a name: {self.template}")

        # here, we build the template early to verify that we can get the outputs
        if isinstance(self.template, Templatable):
            template = self.template._build_template()
        else:
            template = self.template

        # at this point, we know that the template is a `Template` object
        if template.outputs is None:  # type: ignore
            raise ValueError(f"Cannot get output parameters when the template has no outputs: {template}")
        if template.outputs.parameters is None:  # type: ignore
            raise ValueError(f"Cannot get output parameters when the template has no output parameters: {template}")
        parameters = template.outputs.parameters  # type: ignore

        obj = next((output for output in parameters if output.name == name), None)
        if obj is not None:
            return Parameter(
                name=obj.name,
                value=f"{{{{{subtype}.{self.name}.outputs.parameters.{name}}}}}",
            )
        raise KeyError(f"No output parameter named `{name}` found")

    def _get_artifact(self, name: str, subtype: str) -> Artifact:
        """Attempts to find the specified artifact in the outputs for the specified subtype.

        Notes:
        -----
        This is specifically designed to be invoked by inheritors.

        Parameters
        ----------
        name: str
            The name of the artifact to search for.
        subtype: str
            The inheritor subtype field, used to construct the output artifact `from_` reference.

        Returns:
        -------
        Artifact
            The artifact if found.

        Raises:
        ------
        ValueError
            When no outputs can be constructed/no outputs are set.
        KeyError
            When the artifact is not found.
        NotImplementedError
            When something else other than an `Artifact` is found for the specified name.
        """
        if isinstance(self.template, str):
            raise ValueError(f"Cannot get output parameters when the template was set via a name: {self.template}")

        # here, we build the template early to verify that we can get the outputs
        if isinstance(self.template, Templatable):
            template = self.template._build_template()
        else:
            template = cast(Template, self.template)

        # at this point, we know that the template is a `Template` object
        if template.outputs is None:  # type: ignore
            raise ValueError(f"Cannot get output artifacts when the template has no outputs: {template}")
        elif template.outputs.artifacts is None:  # type: ignore
            raise ValueError(f"Cannot get output artifacts when the template has no output artifacts: {template}")
        artifacts = cast(List[ModelArtifact], template.outputs.artifacts)

        obj = next((output for output in artifacts if output.name == name), None)
        if obj is not None:
            return Artifact(name=name, path=obj.path, from_=f"{{{{{subtype}.{self.name}.outputs.artifacts.{name}}}}}")
        raise KeyError(f"No output artifact named `{name}` found")

    def get_parameters_as(self, name: str) -> Parameter:
        """Returns a `Parameter` that represents all the outputs of this subnode.

        Parameters
        ----------
        name: str
            The name of the parameter to search for.

        Returns:
        -------
        Parameter
            The parameter, named based on the given `name`, along with a value that references all outputs.
        """
        return self._get_parameters_as(name=name, subtype=self._subtype)

    def get_artifact(self, name: str) -> Artifact:
        """Gets an artifact from the outputs of this subnode."""
        return self._get_artifact(name=name, subtype=self._subtype)

    def get_parameter(self, name: str) -> Parameter:
        """Gets a parameter from the outputs of this subnode."""
        return self._get_parameter(name=name, subtype=self._subtype)


def _get_param_items_from_source(source: Callable) -> List[Parameter]:
    """Returns a list (possibly empty) of `Parameter` from the specified `source`.

    This infers that each non-keyword, positional, argument of the given source is a parameter that stems from a
    fanout. Therefore, each parameter value takes the form of `{{item}}` when there's a single argument or
    `{{item.<argument name>}}` when there are other arguments.

    Returns:
    -------
    List[Parameter]
        A list of identified parameters (possibly empty).
    """
    source_signature: List[str] = []
    for p in inspect.signature(source).parameters.values():
        if p.default == inspect.Parameter.empty and p.kind == inspect.Parameter.POSITIONAL_OR_KEYWORD:
            # only add positional or keyword arguments that are not set to a default value
            # as the default value ones are captured by the automatically generated `Parameter` fields for positional
            # kwargs. Otherwise, we assume that the user sets the value of the parameter via the `with_param` field
            source_signature.append(p.name)

    if len(source_signature) == 1:
        return [Parameter(name=n, value="{{item}}") for n in source_signature]
    return [Parameter(name=n, value=f"{{{{item.{n}}}}}") for n in source_signature]


def _get_params_from_items(with_items: List[Any]) -> Optional[List[Parameter]]:
    """Returns an optional list of `Parameter` from the specified list of `with_items`.

    The assembled list of `Parameter` contains all the unique parameters identified from the `with_items` list. For
    example, if the `with_items` list contains 3 serializable elements such as
    `[{'a': 1, 'b': 2}, {'a': 3, 'b': 4}, {'a': 5, 'b': 6}]`, then only 2 `Parameter`s are returned. Namely, only
     `Parameter(name='a')` and `Parameter(name='b')` is returned, with values `{{item.a}}` and `{{item.b}}`,
     respectively. This helps with the parallel/serial processing of the supplied items.
    """
    if len(with_items) == 0:
        return None
    elif len(with_items) == 1:
        el = with_items[0]
        if len(el.keys()) == 1:
            return [Parameter(name=n, value="{{item}}") for n in el.keys()]
        else:
            return [Parameter(name=n, value=f"{{{{item.{n}}}}}") for n in el.keys()]
    return [Parameter(name=n, value=f"{{{{item.{n}}}}}") for n in with_items[0].keys()]


def _process_params_and_artifacts(
    params: List[Parameter], artifacts: List[Artifact]
) -> List[Union[Parameter, Artifact]]:
    if len(params) == 1:
        params = [Parameter(name=params[0].name, value="{{item}}")]
    else:
        params = [Parameter(name=p.name, value=f"{{{{item.{p.name}}}}}") for p in params]
    inputs: List[Union[Parameter, Artifact]] = []
    inputs.extend(params)
    inputs.extend(artifacts)
    return inputs


def _item_to_arg(item: Any, name: str) -> Union[ModelArtifact, ModelParameter, Parameter, Artifact]:
    if isinstance(item, Artifact):
        return item._build_artifact()
    if isinstance(item, ModelArtifact):
        return item  # ?
    if isinstance(item, Parameter):
        return item.as_argument()
    return Parameter(name=name, value=serialize(item))


def _set_model_attr(model: BaseModel, attrs: List[str], value: Any):
    # The `attrs` list represents a path to an attribute in `model`, whose attributes
    # are BaseModels themselves. Therefore we use `getattr` to get a reference to the final
    # BaseModel set to `curr`, then call `setattr` on that BaseModel, using the last attribute
    # name in attrs, and the value passed in.
    curr: BaseModel = model
    for attr in attrs[:-1]:
        curr = getattr(curr, attr)

    setattr(curr, attrs[-1], value)


def _get_model_attr(model: BaseModel, attrs: List[str]) -> Any:
    # This is almost the same as _set_model_attr.
    # The `attrs` list represents a path to an attribute in `model`, whose attributes
    # are BaseModels themselves. Therefore we use `getattr` to get a reference to the final
    # BaseModel set to `curr`, then `getattr` on that BaseModel, using the last attribute
    # name in attrs.
    curr: BaseModel = model
    for attr in attrs[:-1]:
        curr = getattr(curr, attr)

    return getattr(curr, attrs[-1])


class ModelMapperMixin(BaseMixin):
    class ModelMapper:
        def __init__(self, model_path: str, hera_builder: Optional[Callable] = None):
            self.model_path = None
            self.builder = hera_builder

            if not model_path:
                # Allows overriding parent attribute annotations to remove the mapping
                return

            self.model_path = model_path.split(".")
            curr_class: Type[BaseModel] = self._get_model_class()
            for key in self.model_path:
                if key not in curr_class.__fields__:
                    raise ValueError(f"Model key '{key}' does not exist in class {curr_class}")
                curr_class = curr_class.__fields__[key].outer_type_

        @classmethod
        def _get_model_class(cls) -> Type[BaseModel]:
            raise NotImplementedError

        @classmethod
        def build_model(
            cls, hera_class: Type[ModelMapperMixin], hera_obj: ModelMapperMixin, model: TWorkflow
        ) -> TWorkflow:
            assert isinstance(hera_obj, ModelMapperMixin)

            for attr, annotation in hera_class._get_all_annotations().items():
                if get_origin(annotation) is Annotated and isinstance(
                    get_args(annotation)[1], ModelMapperMixin.ModelMapper
                ):
                    mapper = get_args(annotation)[1]
                    # Value comes from builder function if it exists on hera_obj, otherwise directly from the attr
                    value = (
                        getattr(hera_obj, mapper.builder.__name__)()
                        if mapper.builder is not None
                        else getattr(hera_obj, attr)
                    )
                    if value is not None:
                        _set_model_attr(model, mapper.model_path, value)

            return model

    @classmethod
    def _get_all_annotations(cls) -> ChainMap:
        """Gets all annotations of this class and any parent classes."""
        return ChainMap(*(get_annotations(c) for c in cls.__mro__))

    @classmethod
    def _from_model(cls, model: BaseModel) -> ModelMapperMixin:
        """Parse from given model to cls's type."""
        hera_obj = cls()

        for attr, annotation in cls._get_all_annotations().items():
            if get_origin(annotation) is Annotated and isinstance(
                get_args(annotation)[1], ModelMapperMixin.ModelMapper
            ):
                mapper = get_args(annotation)[1]
                if mapper.model_path:
                    value = _get_model_attr(model, mapper.model_path)
                    if value is not None:
                        setattr(hera_obj, attr, value)

        return hera_obj

    @classmethod
    def _from_dict(cls, model_dict: Dict, model: Type[BaseModel]) -> ModelMapperMixin:
        """Parse from given model_dict, using the given model type to call its parse_obj."""
        model_workflow = model.parse_obj(model_dict)
        return cls._from_model(model_workflow)

    @classmethod
    def from_dict(cls, model_dict: Dict) -> ModelMapperMixin:
        """Parse from given model_dict."""
        raise NotImplementedError

    @classmethod
    def _from_yaml(cls, yaml_str: str, model: Type[BaseModel]) -> ModelMapperMixin:
        """Parse from given yaml string, using the given model type to call its parse_obj."""
        if not _yaml:
            raise ImportError("PyYAML is not installed")
        return cls._from_dict(_yaml.safe_load(yaml_str), model)

    @classmethod
    def from_yaml(cls, yaml_str: str) -> ModelMapperMixin:
        """Parse from given yaml_str."""
        raise NotImplementedError

    @classmethod
    def _from_file(cls, yaml_file: Union[Path, str], model: Type[BaseModel]) -> ModelMapperMixin:
        yaml_file = Path(yaml_file)
        return cls._from_yaml(yaml_file.read_text(encoding="utf-8"), model)

    @classmethod
    def from_file(cls, yaml_file: Union[Path, str]) -> ModelMapperMixin:
        """Parse from given yaml_file."""
        raise NotImplementedError


class ExperimentalMixin(BaseMixin):
    _experimental_warning_message: str = (
        "Unable to instantiate {} since it is an experimental feature."
        " Please turn on experimental features by setting "
        '`hera.shared.global_config.experimental_features["{}"] = True`.'
        " Note that experimental features are unstable and subject to breaking changes."
    )

    _flag: str

    @root_validator
    def _check_enabled(cls, values):
        if not global_config.experimental_features[cls._flag]:
            raise ValueError(cls._experimental_warning_message.format(cls, cls._flag))
        return values<|MERGE_RESOLUTION|>--- conflicted
+++ resolved
@@ -716,13 +716,7 @@
                 function_p, function_artifacts = _get_inputs_from_callable(self.source)
                 function_items.extend(_process_params_and_artifacts(function_p, function_artifacts))
             else:
-                function_items.extend(
-                    (
-                        cast(List[Parameter], _get_params_from_source(self.source))
-                        if _get_params_from_source(self.source)
-                        else []
-                    )
-                )
+                function_items.extend(_get_param_items_from_source(self.source))
 
             input_names += [p.name for p in function_items if p.name]
 
@@ -790,7 +784,6 @@
             The list of inferred arguments to set.
         """
         new_arguments = []
-<<<<<<< HEAD
         new_inputs: List[Union[Parameter, Artifact]] = []
         if global_config.experimental_features["script_annotations"]:
             from hera.workflows.script import _get_inputs_from_callable
@@ -798,19 +791,11 @@
             function_params, function_artifacts = _get_inputs_from_callable(source)
             new_inputs.extend(_process_params_and_artifacts(function_params, function_artifacts))
         else:
-            possible_function_params = _get_params_from_source(source)
-            if possible_function_params:
-                new_inputs.extend(cast(List[Parameter], possible_function_params))
+            new_inputs.extend(_get_param_items_from_source(source))
         if new_inputs is not None:
             for p in new_inputs:
                 if p.name not in parameter_names and p.name not in artifact_names:
                     new_arguments.append(p)
-=======
-        new_parameters = _get_param_items_from_source(source)
-        for p in new_parameters:
-            if p.name not in parameter_names and p.name not in artifact_names:
-                new_arguments.append(p)
->>>>>>> a97ea465
         return new_arguments
 
     def _get_deduped_params_from_items(self, parameter_names: Set[str], items: List[Any]) -> List[Parameter]:
@@ -989,8 +974,9 @@
                 new_kwargs["with_items"] = kwargs["with_items"]
             if hasattr(self.template, "_extract_arguments") and hasattr(self, "arguments"):
                 new_args = self.template._extract_arguments(new_kwargs)
+                current_arg_names_and_types = [(a.name, type(a)) for a in self.arguments]
                 for arg in new_args:
-                    if arg not in self.arguments:
+                    if (arg.name, type(arg)) not in current_arg_names_and_types:
                         self.arguments.append(arg)
         return self
 
@@ -1234,18 +1220,18 @@
     """
     if len(with_items) == 0:
         return None
-    elif len(with_items) == 1:
+    if len(with_items) == 1:
         el = with_items[0]
         if len(el.keys()) == 1:
             return [Parameter(name=n, value="{{item}}") for n in el.keys()]
-        else:
-            return [Parameter(name=n, value=f"{{{{item.{n}}}}}") for n in el.keys()]
+        return [Parameter(name=n, value=f"{{{{item.{n}}}}}") for n in el.keys()]
     return [Parameter(name=n, value=f"{{{{item.{n}}}}}") for n in with_items[0].keys()]
 
 
 def _process_params_and_artifacts(
     params: List[Parameter], artifacts: List[Artifact]
 ) -> List[Union[Parameter, Artifact]]:
+    """Process the parameter and artifact lists."""
     if len(params) == 1:
         params = [Parameter(name=params[0].name, value="{{item}}")]
     else:
@@ -1257,6 +1243,7 @@
 
 
 def _item_to_arg(item: Any, name: str) -> Union[ModelArtifact, ModelParameter, Parameter, Artifact]:
+    """Build the items as arguments."""
     if isinstance(item, Artifact):
         return item._build_artifact()
     if isinstance(item, ModelArtifact):
