from __future__ import annotations

import inspect
from typing import Any, Callable, Dict, List, Optional, Set, TypeVar, Union, cast

from pydantic import root_validator, validator

from hera.shared import BaseMixin, global_config
from hera.shared.serialization import serialize
from hera.workflows._context import SubNodeMixin, _context
from hera.workflows.artifact import Artifact
from hera.workflows.env import Env, _BaseEnv
from hera.workflows.env_from import _BaseEnvFrom
from hera.workflows.exceptions import InvalidTemplateCall, InvalidType
from hera.workflows.metrics import Metrics, _BaseMetric
from hera.workflows.models import (
    HTTP,
    Affinity,
    Arguments as ModelArguments,
    Artifact as ModelArtifact,
    ArtifactLocation,
    ContainerPort,
    ContinueOn,
    EnvFromSource,
    EnvVar,
    ExecutorConfig,
    HostAlias,
    ImagePullPolicy,
    Inputs as ModelInputs,
    IntOrString,
    Item,
    LifecycleHook,
    Memoize,
    Metadata,
    Metrics as ModelMetrics,
    Outputs as ModelOutputs,
    Parameter as ModelParameter,
    PersistentVolumeClaim,
    Plugin,
    PodSecurityContext,
    Probe,
    Prometheus as ModelPrometheus,
    ResourceRequirements,
    RetryStrategy,
    Sequence,
    Synchronization,
    Template,
    TemplateRef,
    TerminationMessagePolicy,
    Toleration,
    UserContainer as ModelUserContainer,
    Volume as ModelVolume,
    VolumeDevice,
    VolumeMount,
)
from hera.workflows.parameter import MISSING, Parameter
from hera.workflows.resources import Resources
from hera.workflows.user_container import UserContainer
from hera.workflows.volume import Volume, _BaseVolume

InputsT = Optional[
    Union[
        ModelInputs,
        Union[Parameter, ModelParameter, Artifact, ModelArtifact, Dict[str, Any]],
        List[Union[Parameter, ModelParameter, Artifact, ModelArtifact, Dict[str, Any]]],
    ]
]
OutputsT = Optional[
    Union[
        ModelOutputs,
        Union[Parameter, ModelParameter, Artifact, ModelArtifact],
        List[Union[Parameter, ModelParameter, Artifact, ModelArtifact]],
    ]
]
ArgumentsT = Optional[
    Union[
        ModelArguments,
        Union[Parameter, ModelParameter, Artifact, ModelArtifact, Dict[str, Any]],
        List[Union[Parameter, ModelParameter, Artifact, ModelArtifact, Dict[str, Any]]],
    ]
]
EnvT = Optional[
    Union[
        _BaseEnv,
        EnvVar,
        List[Union[_BaseEnv, EnvVar, Dict[str, Any]]],
        Dict[str, Any],
    ]
]
EnvFromT = Optional[Union[_BaseEnvFrom, EnvFromSource, List[Union[_BaseEnvFrom, EnvFromSource]]]]
VolumesT = Optional[Union[Union[ModelVolume, _BaseVolume], List[Union[ModelVolume, _BaseVolume]]]]
TContext = TypeVar("TContext", bound="ContextMixin")
THookable = TypeVar("THookable", bound="HookMixin")


class HookMixin(BaseMixin):
    def _dispatch_hooks(self: THookable) -> THookable:
        output = self
        for hook in global_config._get_pre_build_hooks(output):
            output = hook(output)
            if output is None:
                raise RuntimeError(
                    f"Pre-build hook {hook.__name__} returned None."
                    "Please ensure you are returning the output value from the hook."
                )
        return output


class ContextMixin(BaseMixin):
    def __enter__(self: TContext) -> TContext:
        """Enter the context of the workflow"""

        _context.enter(self)
        return self

    def __exit__(self, *_) -> None:
        """Leave the context of the workflow.

        This supports using `with Workflow(...)`.
        """
        _context.exit()

    def _add_sub(self, node: Any) -> Any:
        raise NotImplementedError()


class ContainerMixin(BaseMixin):
    image: Optional[str] = None
    image_pull_policy: Optional[Union[str, ImagePullPolicy]] = None

    liveness_probe: Optional[Probe] = None
    ports: Optional[List[ContainerPort]] = None
    readiness_probe: Optional[Probe] = None
    startup_probe: Optional[Probe] = None
    stdin: Optional[bool] = None
    stdin_once: Optional[bool] = None
    termination_message_path: Optional[str] = None
    termination_message_policy: Optional[TerminationMessagePolicy] = None
    tty: Optional[bool] = None

    def _build_image_pull_policy(self) -> Optional[str]:
        if self.image_pull_policy is None:
            return None
        elif isinstance(self.image_pull_policy, ImagePullPolicy):
            return self.image_pull_policy.value
        return ImagePullPolicy[self.image_pull_policy.lower()].value

    @validator("image", pre=True, always=True)
    def _set_image(cls, v):
        if v is None:
            return global_config.image
        return v


class IOMixin(BaseMixin):
    inputs: InputsT = None
    outputs: OutputsT = None

    def _build_inputs(self) -> Optional[ModelInputs]:
        if self.inputs is None:
            return None
        elif isinstance(self.inputs, ModelInputs):
            return self.inputs

        result = ModelInputs()
        inputs = self.inputs if isinstance(self.inputs, list) else [self.inputs]
        for value in inputs:
            if isinstance(value, dict):
                for k, v in value.items():
                    value = Parameter(name=k, value=v)
                    result.parameters = [value] if result.parameters is None else result.parameters + [value]
            elif isinstance(value, Parameter):
                result.parameters = (
                    [value.as_input()] if result.parameters is None else result.parameters + [value.as_input()]
                )
            elif isinstance(value, ModelParameter):
                result.parameters = [value] if result.parameters is None else result.parameters + [value]
            elif isinstance(value, Artifact):
                result.artifacts = (
                    [value._build_artifact()]
                    if result.artifacts is None
                    else result.artifacts + [value._build_artifact()]
                )
            else:
                result.artifacts = [value] if result.artifacts is None else result.artifacts + [value]

        if result.parameters is None and result.artifacts is None:
            return None
        return result

    def _build_outputs(self) -> Optional[ModelOutputs]:
        if not self.outputs:
            return None
        elif isinstance(self.outputs, ModelOutputs):
            return self.outputs

        result = ModelOutputs()
        outputs = self.outputs if isinstance(self.outputs, list) else [self.outputs]
        for value in outputs:
            if isinstance(value, Parameter):
                result.parameters = (
                    [value.as_output()] if result.parameters is None else result.parameters + [value.as_output()]
                )
            elif isinstance(value, ModelParameter):
                result.parameters = [value] if result.parameters is None else result.parameters + [value]
            elif isinstance(value, Artifact):
                result.artifacts = (
                    [value._build_artifact()]
                    if result.artifacts is None
                    else result.artifacts + [value._build_artifact()]
                )
            else:
                result.artifacts = [value] if result.artifacts is None else result.artifacts + [value]

        if result.parameters is None and result.artifacts is None:
            return None
        return result


class EnvMixin(BaseMixin):
    env: EnvT = None
    env_from: EnvFromT = None

    def _build_env(self) -> Optional[List[EnvVar]]:
        if self.env is None:
            return None

        result: List[EnvVar] = []
        env = self.env if isinstance(self.env, list) else [self.env]
        for e in env:
            if isinstance(e, EnvVar):
                result.append(e)
            elif isinstance(e, _BaseEnv):
                result.append(e.build())
            elif isinstance(e, dict):
                for k, v in e.items():
                    result.append(EnvVar(name=k, value=v))
        return result

    def _build_env_from(self) -> Optional[List[EnvFromSource]]:
        if self.env_from is None:
            return None

        result: List[EnvFromSource] = []
        env_from = self.env_from if isinstance(self.env_from, list) else [self.env_from]
        for e in env_from:
            if isinstance(e, EnvFromSource):
                result.append(e)
            elif isinstance(e, _BaseEnvFrom):
                result.append(e.build())
        return result

    def _build_params_from_env(self) -> Optional[List[Parameter]]:
        if self.env is None:
            return None

        params: Optional[List[Parameter]] = None
        for spec in self.env:
            if isinstance(spec, Env) and spec.value_from_input is not None:
                value = (
                    spec.value_from_input.value
                    if isinstance(spec.value_from_input, Parameter)
                    else spec.value_from_input
                )
                params = (
                    [Parameter(name=spec.param_name, value=value)]
                    if params is None
                    else params + [Parameter(name=spec.param_name, value=value)]
                )

        return params


class MetricsMixin(BaseMixin):
    metrics: Optional[
        Union[
            _BaseMetric,
            List[_BaseMetric],
            Metrics,
            ModelPrometheus,
            List[ModelPrometheus],
            ModelMetrics,
        ]
    ] = None

    def _build_metrics(self) -> Optional[ModelMetrics]:
        if self.metrics is None or isinstance(self.metrics, ModelMetrics):
            return self.metrics
        elif isinstance(self.metrics, ModelPrometheus):
            return ModelMetrics(prometheus=[self.metrics])
        elif isinstance(self.metrics, Metrics):
            return ModelMetrics(prometheus=self.metrics._build_metrics())
        elif isinstance(self.metrics, _BaseMetric):
            return ModelMetrics(prometheus=[self.metrics._build_metric()])

        metrics = []
        for m in self.metrics:
            if isinstance(m, _BaseMetric):
                metrics.append(m._build_metric())
            else:
                metrics.append(m)
        return ModelMetrics(prometheus=metrics)


class TemplateMixin(SubNodeMixin, HookMixin, MetricsMixin):
    active_deadline_seconds: Optional[Union[int, str, IntOrString]] = None
    affinity: Optional[Affinity] = None
    archive_location: Optional[ArtifactLocation] = None
    automount_service_account_token: Optional[bool] = None
    daemon: Optional[bool] = None
    executor: Optional[ExecutorConfig] = None
    fail_fast: Optional[bool] = None
    host_aliases: Optional[List[HostAlias]] = None
    init_containers: Optional[List[Union[UserContainer, ModelUserContainer]]] = None
    memoize: Optional[Memoize] = None
    annotations: Optional[Dict[str, str]] = None
    labels: Optional[Dict[str, str]] = None
    name: Optional[str] = None
    node_selector: Optional[Dict[str, str]] = None
    parallelism: Optional[int] = None
    http: Optional[HTTP] = None
    plugin: Optional[Plugin] = None
    pod_spec_patch: Optional[str] = None
    priority: Optional[int] = None
    priority_class_name: Optional[str] = None
    retry_strategy: Optional[RetryStrategy] = None
    scheduler_name: Optional[str] = None
    pod_security_context: Optional[PodSecurityContext] = None
    service_account_name: Optional[str] = None
    sidecars: Optional[Union[UserContainer, List[UserContainer]]] = None
    synchronization: Optional[Synchronization] = None
    timeout: Optional[str] = None
    tolerations: Optional[List[Toleration]] = None

    def _build_sidecars(self) -> Optional[List[UserContainer]]:
        if self.sidecars is None:
            return None

        if isinstance(self.sidecars, UserContainer):
            return [self.sidecars]

        return self.sidecars

    def _build_active_deadline_seconds(self) -> Optional[IntOrString]:
        if self.active_deadline_seconds is None:
            return None

        return IntOrString(__root__=str(self.active_deadline_seconds))

    def _build_metadata(self) -> Optional[Metadata]:
        if self.annotations is None and self.labels is None:
            return None

        return Metadata(
            annotations=self.annotations,
            labels=self.labels,
        )


class ResourceMixin(BaseMixin):
    resources: Optional[Union[ResourceRequirements, Resources]] = None

    def _build_resources(self) -> Optional[ResourceRequirements]:
        if self.resources is None or isinstance(self.resources, ResourceRequirements):
            return self.resources

        return self.resources.build()


class VolumeMixin(BaseMixin):
    volumes: VolumesT = None

    def _build_volumes(self) -> Optional[List[ModelVolume]]:
        if self.volumes is None:
            return None

        volumes = self.volumes if isinstance(self.volumes, list) else [self.volumes]
        # filter volumes for otherwise we're building extra Argo volumes
        filtered_volumes = [v for v in volumes if not isinstance(v, Volume)]
        # only build volumes if there are any of type `_BaseVolume`, otherwise it must be an autogenerated model
        # already, so kept it as it is
        result = [v._build_volume() if issubclass(v.__class__, _BaseVolume) else v for v in filtered_volumes]
        return result or None

    def _build_persistent_volume_claims(self) -> Optional[List[PersistentVolumeClaim]]:
        if self.volumes is None:
            return None

        volumes = self.volumes if isinstance(self.volumes, list) else [self.volumes]
        volumes_with_pv_claims = [v for v in volumes if isinstance(v, Volume)]
        if not volumes_with_pv_claims:
            return None

        claims = [v._build_persistent_volume_claim() for v in volumes_with_pv_claims]
        return claims or None


class VolumeMountMixin(VolumeMixin):
    volume_devices: Optional[List[VolumeDevice]] = None
    volume_mounts: Optional[List[VolumeMount]] = None

    def _build_volume_mounts(self) -> Optional[List[VolumeMount]]:
        # while it's possible for `volume_mounts` to be `None`, this has to check that `volumes` is also `None` since
        # it's possible that Hera can find volume mounts to generate for the user if there are any volumes set
        if self.volume_mounts is None and self.volumes is None:
            return None

        if isinstance(self.volumes, list):
            volumes = self.volumes
        elif not isinstance(self.volumes, list) and self.volumes is not None:
            volumes = [self.volumes]
        else:
            volumes = []

        result = (
            None
            if self.volumes is None
            else [v._build_volume_mount() if issubclass(v.__class__, _BaseVolume) else v for v in volumes]
        )
        if result is None and self.volume_mounts is None:
            return None
        elif result is None and self.volume_mounts is not None:
            return self.volume_mounts

        mounts = cast(List[VolumeMount], self.volume_mounts) or [] + cast(List[VolumeMount], result) or []
        return mounts or None


class ArgumentsMixin(BaseMixin):
    arguments: ArgumentsT = None

    def _build_arguments(self) -> Optional[ModelArguments]:
        if self.arguments is None:
            return None
        elif isinstance(self.arguments, ModelArguments):
            return self.arguments

        result = ModelArguments()
        arguments = self.arguments if isinstance(self.arguments, list) else [self.arguments]
        for arg in arguments:
            if isinstance(arg, dict):
                for k, v in arg.items():
                    if isinstance(v, Parameter):
                        value = Parameter(name=k, value=v.value)
                    else:
                        value = Parameter(name=k, value=v)
                    result.parameters = [value] if result.parameters is None else result.parameters + [value]
            elif isinstance(arg, ModelArtifact):
                result.artifacts = [arg] if result.artifacts is None else result.artifacts + [arg]
            elif isinstance(arg, Artifact):
                result.artifacts = (
                    [arg._build_artifact()] if result.artifacts is None else result.artifacts + [arg._build_artifact()]
                )
            elif isinstance(arg, ModelParameter):
                result.parameters = [arg] if result.parameters is None else result.parameters + [arg]
            elif isinstance(arg, Parameter):
                result.parameters = (
                    [arg.as_argument()] if result.parameters is None else result.parameters + [arg.as_argument()]
                )

        if result.parameters is None and result.artifacts is None:
            return None
        return result


class CallableTemplateMixin(ArgumentsMixin):
    def __call__(self, *args, **kwargs) -> Optional[SubNodeMixin]:
        if "name" not in kwargs:
            kwargs["name"] = self.name  # type: ignore
        # when the `source` is set via an `@script` decorator, it does not come in with the `kwargs` so we need to
        # set it here in order for the following logic to capture it
        if "source" not in kwargs and hasattr(self, "source"):
            kwargs["source"] = self.source  # type: ignore

        # when the `source` is set via an `@script` decorator, it does not come in with the `kwargs` so we need to
        # set it here in order for the following logic to capture it
        if "source" not in kwargs and hasattr(self, "source"):
            kwargs["source"] = self.source  # type: ignore

        try:
            from hera.workflows.steps import Step

            return Step(*args, template=self, **kwargs)
        except InvalidType:
            pass

        try:
            from hera.workflows.task import Task

<<<<<<< HEAD
            # these are the already set parameters. If a users has already set a parameter argument, then Hera
            # uses the user-provided value rather than the inferred value
            kwargs_arguments = kwargs.get("arguments", [])
            kwargs_arguments = (
                kwargs_arguments if isinstance(kwargs_arguments, list) else [kwargs_arguments]
            )  # type: ignore
            arguments = (
                self.arguments if isinstance(self.arguments, list) else [self.arguments] + kwargs_arguments
            )  # type: ignore
            arguments = list(filter(lambda x: x is not None, arguments))
            parameters = [arg for arg in arguments if isinstance(arg, ModelParameter) or isinstance(arg, Parameter)]
            parameter_names = {p.name for p in parameters}
            artifacts = [arg for arg in arguments if isinstance(arg, ModelArtifact) or isinstance(arg, Artifact)]
            artifact_names = {a.name for a in artifacts}
=======
            arguments = self._get_arguments(**kwargs)
            parameter_names = self._get_parameter_names(arguments)
            artifact_names = self._get_artifact_names(arguments)
>>>>>>> f545bef9
            if "source" in kwargs and "with_param" in kwargs:
                arguments += self._get_deduped_params_from_source(parameter_names, artifact_names, kwargs["source"])
            elif "source" in kwargs and "with_items" in kwargs:
                arguments += self._get_deduped_params_from_items(parameter_names, kwargs["with_items"])

            # it is possible for the user to pass `arguments` via `kwargs` along with `with_param`. The `with_param`
            # additional parameters are inferred and have to be added to the `kwargs['arguments']` for otherwise
            # the task will miss adding them when building the final arguments
            kwargs["arguments"] = arguments

            # it is possible for the user to pass `arguments` via `kwargs` along with `with_param`. The `with_param`
            # additional parameters are inferred and have to be added to the `kwargs['arguments']` for otherwise
            # the task will miss adding them when building the final arguments
            kwargs["arguments"] = arguments

            return Task(*args, template=self, **kwargs)
        except InvalidType:
            pass

        raise InvalidTemplateCall("Container is not under a Steps, Parallel, or DAG context")

    def _get_arguments(self, **kwargs) -> List:
        """Returns a list of arguments from the kwargs given to the template call"""

        # these are the already set parameters. If a user has already set a parameter argument, then Hera
        # uses the user-provided value rather than the inferred value
        kwargs_arguments = kwargs.get("arguments", [])
        kwargs_arguments = (
            kwargs_arguments if isinstance(kwargs_arguments, List) else [kwargs_arguments]
        )  # type: ignore
        arguments = (
            self.arguments if isinstance(self.arguments, List) else [self.arguments] + kwargs_arguments
        )  # type: ignore
        return list(filter(lambda x: x is not None, arguments))

    def _get_parameter_names(self, arguments: List) -> Set[str]:
        parameters = [arg for arg in arguments if isinstance(arg, ModelParameter) or isinstance(arg, Parameter)]
        return {p.name for p in parameters}

    def _get_artifact_names(self, arguments: List) -> Set[str]:
        artifacts = [arg for arg in arguments if isinstance(arg, ModelArtifact) or isinstance(arg, Artifact)]
        return {a.name for a in artifacts}

    def _get_deduped_params_from_source(
        self, parameter_names: Set[str], artifact_names: Set[str], source: Callable
    ) -> List[Parameter]:
        """Infer arguments from the given source and deduplicates based on the given params and artifacts.

        Argo uses the `inputs` field to indicate the expected parameters of a specific template whereas the
        `arguments` are used to indicate exactly what _values_ are assigned to the set inputs. Here,
        we infer the arguments when `with_param` is used. If a source is passed along with `with_param`, we
        infer the arguments to set from the given source. It is assumed that `with_param` will return the
        expected result for Argo to fan out the task on.

        Parameters
        ----------
        parameter_names: Set[str]
            Set of already constructed parameter names.
        artifact_names: Set[str]
            Set of already constructed artifact names.
        source: Callable
            The source function to infer the arguments from.

        Returns
        -------
        List[Parameter]
            The list of inferred arguments to set.
        """
        new_arguments = []
        new_parameters = _get_params_from_source(source)
        if new_parameters is not None:
            for p in new_parameters:
                if p.name not in parameter_names and p.name not in artifact_names:
                    new_arguments.append(p)
        return new_arguments

    def _get_deduped_params_from_items(self, parameter_names: Set[str], items: List[Any]) -> List[Parameter]:
        """Infer arguments from the given items.

        The main difference between `with_items` and `with_param` is that param is a serialized version of
        `with_items`. Hence, `with_items` comes in the form of a list of objects, whereas `with_param` comes
        in as a single serialized object. Here, we can infer the parameters to create based on the content
        of `with_items`.

        Parameters
        ----------
        parameter_names: Set[str]
            Set of already constructed parameter names.
        items: List[Any]
            The items to infer the arguments from.

        Returns
        -------
        List[Parameter]
            The list of inferred arguments to set.
        """
        item_params = _get_params_from_items(items)
        new_params = []
        if item_params is not None:
            for p in item_params:
                if p.name not in parameter_names:
                    new_params.append(p)
        return new_params


class ParameterMixin(BaseMixin):
    with_param: Optional[Any] = None  # this must be a serializable object, or `hera.workflows.parameter.Parameter`

    def _build_with_param(self) -> Optional[str]:
        if self.with_param is None:
            return None

        if isinstance(self.with_param, Parameter):
            return self.with_param.value
        elif isinstance(self.with_param, str):
            return self.with_param
        return serialize(self.with_param)


class ItemMixin(BaseMixin):
    with_items: Optional[List[Any]] = None  # this must composed of serializable objects

    def _build_with_items(self) -> Optional[List[Item]]:
        if self.with_items is None:
            return None

        if isinstance(self.with_items, list):
            items = []
            for item in self.with_items:
                if isinstance(item, Parameter):
                    items.append(Item(__root__=item.value))
                elif (
                    isinstance(item, str) or isinstance(item, dict) or isinstance(item, float) or isinstance(item, int)
                ):
                    items.append(Item(__root__=item))
                elif isinstance(item, Item):
                    items.append(item)
                else:
                    items.append(Item(__root__=serialize(item)))
            return items
        elif isinstance(self.with_items, Parameter):
            return [Item(__root__=self.with_items.value)]
        elif isinstance(self.with_items, str):
            return [Item(__root__=self.with_items)]
        return [Item(__root__=serialize(self.with_items))]


class EnvIOMixin(EnvMixin, IOMixin):
    def _build_inputs(self) -> Optional[ModelInputs]:
        inputs = super()._build_inputs()
        env_params = self._build_params_from_env()
        if inputs is None and env_params is None:
            return None
        elif inputs is None:
            return ModelInputs(parameters=env_params)
        elif env_params is None:
            return inputs

        # at this stage we know that they are both defined, so we have to join them. One thing to be aware of is that
        # the user might have already set the env parameters in the inputs, so we need to check for that
        if inputs.parameters is None:
            return inputs

        already_set_params = {p.name for p in inputs.parameters or []}
        for param in env_params:
            if param.name not in already_set_params:
                inputs.parameters = [param] if inputs.parameters is None else inputs.parameters + [param]
        return inputs


class TemplateInvocatorSubNodeMixin(BaseMixin):
    """Used for classes that form sub nodes of Template Invocators - "Steps" and "DAG".

    See https://argoproj.github.io/argo-workflows/workflow-concepts/#template-invocators for
    more on template invocators
    """

    name: str
    continue_on: Optional[ContinueOn] = None
    hooks: Optional[Dict[str, LifecycleHook]] = None
    on_exit: Optional[str] = None
    template: Optional[Union[str, Template, TemplateMixin]] = None
    template_ref: Optional[TemplateRef] = None
    inline: Optional[Union[Template, TemplateMixin]] = None
    when: Optional[str] = None
    with_sequence: Optional[Sequence] = None

    @root_validator(pre=False)
    def _check_values(cls, values):
        def one(xs: List):
            xs = list(map(bool, xs))
            return xs.count(True) == 1

        if not one([values.get("template"), values.get("template_ref"), values.get("inline")]):
            raise ValueError("exactly one of ['template', 'template_ref', 'inline'] must be present")
        return values


def _get_params_from_source(source: Callable) -> Optional[List[Parameter]]:
    source_signature: Dict[str, Optional[object]] = {}
    for p in inspect.signature(source).parameters.values():
        if p.default != inspect.Parameter.empty and p.kind == inspect.Parameter.POSITIONAL_OR_KEYWORD:
            source_signature[p.name] = p.default
        else:
            source_signature[p.name] = MISSING

    if len(source_signature) == 0:
        return None
    elif len(source_signature) == 1:
        return [Parameter(name=n, value="{{item}}") for n in source_signature.keys()]
    return [Parameter(name=n, value=f"{{{{item.{n}}}}}") for n in source_signature.keys()]


def _get_params_from_items(with_items: List[Any]) -> Optional[List[Parameter]]:
    if len(with_items) == 0:
        return None
    elif len(with_items) == 1:
        el = with_items[0]
        if len(el.keys()) == 1:
            return [Parameter(name=n, value="{{item}}") for n in el.keys()]
        else:
            return [Parameter(name=n, value=f"{{{{item.{n}}}}}") for n in el.keys()]
    return [Parameter(name=n, value=f"{{{{item.{n}}}}}") for n in with_items[0].keys()]


class ExperimentalMixin(BaseMixin):
    _experimental_warning_message: str = (
        "Unable to instantiate {} since it is an experimental feature."
        ' Please turn on experimental features by setting `hera.shared.global_config.experimental_features["{}"] = True`.'
        " Note that experimental features are unstable and subject to breaking changes."
    )

    _flag: str

    @root_validator
    def _check_enabled(cls, values):
        if not global_config.experimental_features[cls._flag]:
            raise ValueError(cls._experimental_warning_message.format(cls, cls._flag))
        return values<|MERGE_RESOLUTION|>--- conflicted
+++ resolved
@@ -440,10 +440,7 @@
         for arg in arguments:
             if isinstance(arg, dict):
                 for k, v in arg.items():
-                    if isinstance(v, Parameter):
-                        value = Parameter(name=k, value=v.value)
-                    else:
-                        value = Parameter(name=k, value=v)
+                    value = Parameter(name=k, value=v)
                     result.parameters = [value] if result.parameters is None else result.parameters + [value]
             elif isinstance(arg, ModelArtifact):
                 result.artifacts = [arg] if result.artifacts is None else result.artifacts + [arg]
@@ -467,16 +464,12 @@
     def __call__(self, *args, **kwargs) -> Optional[SubNodeMixin]:
         if "name" not in kwargs:
             kwargs["name"] = self.name  # type: ignore
+
         # when the `source` is set via an `@script` decorator, it does not come in with the `kwargs` so we need to
         # set it here in order for the following logic to capture it
         if "source" not in kwargs and hasattr(self, "source"):
             kwargs["source"] = self.source  # type: ignore
 
-        # when the `source` is set via an `@script` decorator, it does not come in with the `kwargs` so we need to
-        # set it here in order for the following logic to capture it
-        if "source" not in kwargs and hasattr(self, "source"):
-            kwargs["source"] = self.source  # type: ignore
-
         try:
             from hera.workflows.steps import Step
 
@@ -487,35 +480,13 @@
         try:
             from hera.workflows.task import Task
 
-<<<<<<< HEAD
-            # these are the already set parameters. If a users has already set a parameter argument, then Hera
-            # uses the user-provided value rather than the inferred value
-            kwargs_arguments = kwargs.get("arguments", [])
-            kwargs_arguments = (
-                kwargs_arguments if isinstance(kwargs_arguments, list) else [kwargs_arguments]
-            )  # type: ignore
-            arguments = (
-                self.arguments if isinstance(self.arguments, list) else [self.arguments] + kwargs_arguments
-            )  # type: ignore
-            arguments = list(filter(lambda x: x is not None, arguments))
-            parameters = [arg for arg in arguments if isinstance(arg, ModelParameter) or isinstance(arg, Parameter)]
-            parameter_names = {p.name for p in parameters}
-            artifacts = [arg for arg in arguments if isinstance(arg, ModelArtifact) or isinstance(arg, Artifact)]
-            artifact_names = {a.name for a in artifacts}
-=======
             arguments = self._get_arguments(**kwargs)
             parameter_names = self._get_parameter_names(arguments)
             artifact_names = self._get_artifact_names(arguments)
->>>>>>> f545bef9
             if "source" in kwargs and "with_param" in kwargs:
                 arguments += self._get_deduped_params_from_source(parameter_names, artifact_names, kwargs["source"])
             elif "source" in kwargs and "with_items" in kwargs:
                 arguments += self._get_deduped_params_from_items(parameter_names, kwargs["with_items"])
-
-            # it is possible for the user to pass `arguments` via `kwargs` along with `with_param`. The `with_param`
-            # additional parameters are inferred and have to be added to the `kwargs['arguments']` for otherwise
-            # the task will miss adding them when building the final arguments
-            kwargs["arguments"] = arguments
 
             # it is possible for the user to pass `arguments` via `kwargs` along with `with_param`. The `with_param`
             # additional parameters are inferred and have to be added to the `kwargs['arguments']` for otherwise
