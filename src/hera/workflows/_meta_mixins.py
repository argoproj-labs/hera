--- conflicted
+++ resolved
@@ -9,13 +9,6 @@
 from pathlib import Path
 from types import ModuleType
 from typing import TYPE_CHECKING, Any, Callable, Dict, List, Optional, Set, Type, TypeVar, Union, cast
-
-if sys.version_info >= (3, 9):
-    from typing import Annotated, get_args, get_origin
-else:
-    # Python 3.8 has get_origin() and get_args() but those implementations aren't
-    # Annotated-aware.
-    from typing_extensions import Annotated, get_args, get_origin
 
 if sys.version_info >= (3, 10):
     from inspect import get_annotations
@@ -55,14 +48,7 @@
         Input as InputV2,
         Output as OutputV2,
     )
-<<<<<<< HEAD
-try:
-    from inspect import get_annotations  # type: ignore
-except ImportError:
-    from hera.shared._inspect import get_annotations  # type: ignore
-
-=======
->>>>>>> a50ba238
+
 
 if TYPE_CHECKING:
     from hera.workflows._mixins import TemplateMixin
