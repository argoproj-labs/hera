--- conflicted
+++ resolved
@@ -77,13 +77,6 @@
 
 ImagePullSecrets = Optional[Union[LocalObjectReference, List[LocalObjectReference], str, List[str]]]
 
-
-<<<<<<< HEAD
-class _WorkflowModelMapper(ParseFromYamlMixin.ModelMapper):
-    @classmethod
-    def _get_model_class(cls) -> Type[BaseModel]:
-        return _ModelWorkflow
-=======
 NAME_LIMIT = 63
 
 # The length of the random suffix used for generate_name
@@ -92,7 +85,12 @@
 # The max name length comes from https://github.com/kubernetes/kubernetes/blob/6195f96e/staging/src/k8s.io/apiserver/pkg/storage/names/generate.go#L44
 # We want to truncate according to SUFFIX_LEN
 _TRUNCATE_LENGTH = NAME_LIMIT - _SUFFIX_LEN
->>>>>>> 820c573b
+
+
+class _WorkflowModelMapper(ParseFromYamlMixin.ModelMapper):
+    @classmethod
+    def _get_model_class(cls) -> Type[BaseModel]:
+        return _ModelWorkflow
 
 
 class Workflow(
