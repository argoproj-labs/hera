--- conflicted
+++ resolved
@@ -1,16 +1,11 @@
 from types import ModuleType
 from typing import Any, Optional
 
-<<<<<<< HEAD
 from pydantic import (
     BaseModel as PyBaseModel,
     Extra,
 )
-=======
-from pydantic import BaseModel as PyBaseModel
-from pydantic import Extra
 from pydantic.main import ModelMetaclass as _PyModelMetaclass
->>>>>>> 16847c76
 
 _yaml: Optional[ModuleType] = None
 try:
