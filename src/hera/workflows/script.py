"""The script module provides the Script class.

See https://argoproj.github.io/argo-workflows/workflow-concepts/#script
for more on scripts.
"""

import copy
import inspect
import sys
import textwrap
import warnings
from abc import abstractmethod
from functools import wraps
from typing import (
    Any,
    Callable,
    Dict,
    Generic,
    List,
    Literal,
    Optional,
    Protocol,
    Sequence,
    Tuple,
    Type,
    TypeVar,
    Union,
    cast,
    overload,
)

if sys.version_info >= (3, 9):
    from typing import Annotated
else:
    from typing_extensions import Annotated


from typing_extensions import ParamSpec, get_args, get_origin

from hera.expr import g
from hera.shared import BaseMixin, _type_util, global_config
from hera.shared._global_config import (
    _SCRIPT_ANNOTATIONS_FLAG,
    _SCRIPT_PYDANTIC_IO_FLAG,
    _flag_enabled,
)
from hera.shared._pydantic import _PYDANTIC_VERSION, root_validator, validator
from hera.shared.serialization import serialize
from hera.workflows._context import _context
from hera.workflows._meta_mixins import CallableTemplateMixin
from hera.workflows._mixins import (
    ArgumentsT,
    ContainerMixin,
    EnvIOMixin,
    OneOrMany,
    ResourceMixin,
    TemplateMixin,
    VolumeMountMixin,
)
from hera.workflows._unparse import roundtrip
from hera.workflows.artifact import (
    Artifact,
)
from hera.workflows.io.v1 import (
    Input as InputV1,
    Output as OutputV1,
)

try:
    from hera.workflows.io.v2 import (  # type: ignore
        Input as InputV2,
        Output as OutputV2,
    )
except ImportError:
    from hera.workflows.io.v1 import (  # type: ignore
        Input as InputV2,
        Output as OutputV2,
    )
from hera.workflows.models import (
    ContinueOn,
    EnvVar,
    Inputs as ModelInputs,
    Lifecycle,
    LifecycleHook,
    Outputs as ModelOutputs,
    ScriptTemplate as _ModelScriptTemplate,
    SecurityContext,
    Sequence as _ModelSequence,
    Template as _ModelTemplate,
    TemplateRef,
    ValueFrom,
)
from hera.workflows.parameter import MISSING, Parameter
from hera.workflows.protocol import Templatable
from hera.workflows.steps import Step
from hera.workflows.task import Task
from hera.workflows.volume import _BaseVolume

<<<<<<< HEAD
try:
    from types import NoneType  # type: ignore
except ImportError:
    NoneType = type(None)  # type: ignore

=======
>>>>>>> a50ba238

class ScriptConstructor(BaseMixin):
    """A ScriptConstructor is responsible for generating the source code for a Script given a python callable.

    This allows users to customize the behaviour of the template that hera generates when a python callable is
    passed to the Script class.

    In order to use your custom ScriptConstructor implementation, you can set it as the Script.constructor field.
    """

    @abstractmethod
    def generate_source(self, instance: "Script") -> str:
        """A function that can inspect the Script instance and generate the source field."""
        raise NotImplementedError

    def transform_values(self, cls: Type["Script"], values: Any) -> Any:
        """A function that will be invoked by the root validator of the Script class."""
        return values

    def transform_script_template_post_build(
        self, instance: "Script", script: _ModelScriptTemplate
    ) -> _ModelScriptTemplate:
        """A hook to transform the generated script template."""
        return script

    def transform_template_post_build(self, instance: "Script", template: _ModelTemplate) -> _ModelTemplate:
        """A hook to transform the generated template."""
        return template


class Script(
    EnvIOMixin,
    CallableTemplateMixin,
    ContainerMixin,
    TemplateMixin,
    ResourceMixin,
    VolumeMountMixin,
):
    """A Script acts as a wrapper around a container.

    In Hera this defaults to a "python:3.8" image specified by global_config.image, which runs a python source
    specified by `Script.source`.
    """

    container_name: Optional[str] = None
    args: Optional[List[str]] = None
    command: Optional[List[str]] = None
    lifecycle: Optional[Lifecycle] = None
    security_context: Optional[SecurityContext] = None
    source: Optional[Union[Callable, str]] = None
    working_dir: Optional[str] = None
    add_cwd_to_sys_path: Optional[bool] = None
    constructor: Optional[Union[str, ScriptConstructor]] = None

    @validator("constructor", always=True)
    @classmethod
    def _set_constructor(cls, v):
        if v is None:
            # TODO: In the future we can insert
            # detection code here to determine
            # the best constructor to use.
            v = InlineScriptConstructor()
        if isinstance(v, ScriptConstructor):
            return v
        assert isinstance(v, str)
        if v.lower() == "inline":
            return InlineScriptConstructor()
        elif v.lower() == "runner":
            return RunnerScriptConstructor()
        raise ValueError(f"Unknown constructor {v}")

    @validator("command", always=True)
    @classmethod
    def _set_command(cls, v):
        return v or global_config.script_command

    @validator("add_cwd_to_sys_path", always=True)
    @classmethod
    def _set_add_cwd_to_sys_path(cls, v):
        if v is None:
            return True

    @root_validator
    @classmethod
    def _constructor_validate(cls, values):
        constructor = values.get("constructor")
        assert isinstance(constructor, ScriptConstructor)
        return constructor.transform_values(cls, values)

    def _build_template(self) -> _ModelTemplate:
        assert isinstance(self.constructor, ScriptConstructor)

        return self.constructor.transform_template_post_build(
            self,
            _ModelTemplate(
                active_deadline_seconds=self.active_deadline_seconds,
                affinity=self.affinity,
                archive_location=self.archive_location,
                automount_service_account_token=self.automount_service_account_token,
                daemon=self.daemon,
                executor=self.executor,
                fail_fast=self.fail_fast,
                host_aliases=self.host_aliases,
                init_containers=self._build_init_containers(),
                inputs=self._build_inputs(),
                memoize=self.memoize,
                metadata=self._build_metadata(),
                metrics=self._build_metrics(),
                name=self.name,
                node_selector=self.node_selector,
                outputs=self._build_outputs(),
                parallelism=self.parallelism,
                plugin=self.plugin,
                pod_spec_patch=self.pod_spec_patch,
                priority=self.priority,
                priority_class_name=self.priority_class_name,
                retry_strategy=self.retry_strategy,
                scheduler_name=self.scheduler_name,
                script=self._build_script(),
                security_context=self.pod_security_context,
                service_account_name=self.service_account_name,
                sidecars=self._build_sidecars(),
                synchronization=self.synchronization,
                timeout=self.timeout,
                tolerations=self.tolerations,
                volumes=self._build_volumes(),
            ),
        )

    def _build_script(self) -> _ModelScriptTemplate:
        assert isinstance(self.constructor, ScriptConstructor)
        if _output_annotations_used(cast(Callable, self.source)) and isinstance(
            self.constructor, RunnerScriptConstructor
        ):
            if not self.constructor.outputs_directory:
                self.constructor.outputs_directory = self.constructor.DEFAULT_HERA_OUTPUTS_DIRECTORY
            if self.constructor.volume_for_outputs is not None:
                if self.constructor.volume_for_outputs.mount_path is None:
                    self.constructor.volume_for_outputs.mount_path = self.constructor.outputs_directory
                self._create_hera_outputs_volume(self.constructor.volume_for_outputs)
        assert self.image
        return self.constructor.transform_script_template_post_build(
            self,
            _ModelScriptTemplate(
                args=self.args,
                command=self.command,
                env=self._build_env(),
                env_from=self._build_env_from(),
                image=self.image,
                # `image_pull_policy` in script wants a string not an `ImagePullPolicy` object
                image_pull_policy=self._build_image_pull_policy(),
                lifecycle=self.lifecycle,
                liveness_probe=self.liveness_probe,
                name=self.container_name,
                ports=self.ports,
                readiness_probe=self.readiness_probe,
                resources=self._build_resources(),
                security_context=self.security_context,
                source=self.constructor.generate_source(self),
                startup_probe=self.startup_probe,
                stdin=self.stdin,
                stdin_once=self.stdin_once,
                termination_message_path=self.termination_message_path,
                termination_message_policy=str(self.termination_message_policy)
                if self.termination_message_policy
                else None,
                tty=self.tty,
                volume_devices=self.volume_devices,
                volume_mounts=self._build_volume_mounts(),
                working_dir=self.working_dir,
            ),
        )

    def _build_inputs(self) -> Optional[ModelInputs]:
        inputs = super()._build_inputs()
        func_parameters: List[Parameter] = []
        func_artifacts: List[Artifact] = []
        if callable(self.source):
            if _flag_enabled(_SCRIPT_ANNOTATIONS_FLAG):
                func_parameters, func_artifacts = _get_inputs_from_callable(self.source)
            else:
                func_parameters = _get_parameters_from_callable(self.source)

        return cast(Optional[ModelInputs], self._aggregate_callable_io(inputs, func_parameters, func_artifacts, False))

    def _build_outputs(self) -> Optional[ModelOutputs]:
        outputs = super()._build_outputs()

        if not callable(self.source):
            return outputs

        if not _flag_enabled(_SCRIPT_ANNOTATIONS_FLAG):
            return outputs

        outputs_directory = None
        if isinstance(self.constructor, RunnerScriptConstructor):
            outputs_directory = self.constructor.outputs_directory or self.constructor.DEFAULT_HERA_OUTPUTS_DIRECTORY

        out_parameters, out_artifacts = _get_outputs_from_return_annotation(self.source, outputs_directory)
        func_parameters, func_artifacts = _get_outputs_from_parameter_annotations(self.source, outputs_directory)
        func_parameters.extend(out_parameters)
        func_artifacts.extend(out_artifacts)

        return cast(
            Optional[ModelOutputs], self._aggregate_callable_io(outputs, func_parameters, func_artifacts, True)
        )

    def _aggregate_callable_io(
        self,
        current_io: Optional[Union[ModelInputs, ModelOutputs]],
        func_parameters: List[Parameter],
        func_artifacts: List[Artifact],
        output: bool,
    ) -> Union[ModelOutputs, ModelInputs, None]:
        """Aggregate the Inputs/Outputs with parameters and artifacts extracted from a callable."""
        if not func_parameters and not func_artifacts:
            return current_io
        if current_io is None:
            if output:
                return ModelOutputs(
                    parameters=[p.as_output() for p in func_parameters] or None,
                    artifacts=[a._build_artifact() for a in func_artifacts] or None,
                )

            return ModelInputs(
                parameters=[p.as_input() for p in func_parameters] or None,
                artifacts=[a._build_artifact() for a in func_artifacts] or None,
            )

        seen_params = {p.name for p in current_io.parameters or []}
        seen_artifacts = {a.name for a in current_io.artifacts or []}

        for param in func_parameters:
            if param.name not in seen_params and param.name not in seen_artifacts:
                if current_io.parameters is None:
                    current_io.parameters = []
                if output:
                    current_io.parameters.append(param.as_output())
                else:
                    current_io.parameters.append(param.as_input())

        for artifact in func_artifacts:
            if artifact.name not in seen_artifacts:
                if current_io.artifacts is None:
                    current_io.artifacts = []
                current_io.artifacts.append(artifact._build_artifact())

        return current_io

    def _create_hera_outputs_volume(self, volume: _BaseVolume) -> None:
        """Add given volume to the script template for the automatic saving of the hera outputs."""
        assert isinstance(self.constructor, RunnerScriptConstructor)

        if self.volumes is None:
            self.volumes = []
        elif isinstance(self.volumes, Sequence):
            self.volumes = list(self.volumes)
        elif not isinstance(self.volumes, list):
            self.volumes = [self.volumes]

        if volume not in self.volumes:
            self.volumes.append(volume)


def _get_parameters_from_callable(source: Callable) -> List[Parameter]:
    # If there are any kwargs arguments associated with the function signature,
    # we store these as we can set them as default values for argo arguments
    parameters = []

    for p in inspect.signature(source).parameters.values():
        if p.default != inspect.Parameter.empty and p.kind == inspect.Parameter.POSITIONAL_OR_KEYWORD:
            default = p.default
        else:
            default = MISSING

        param = Parameter(name=p.name, default=default)
        parameters.append(param)

    return parameters


def _get_outputs_from_return_annotation(
    source: Callable,
    outputs_directory: Optional[str],
) -> Tuple[List[Parameter], List[Artifact]]:
    """Returns a tuple of output Parameters and Artifacts defined in the function signature's return annotation."""
    parameters = []
    artifacts = []

    def append_annotation(annotation: Union[Artifact, Parameter, None]):
        if isinstance(annotation, Artifact):
            if annotation.path is None and outputs_directory is not None:
                annotation.path = outputs_directory + f"/artifacts/{annotation.name}"
            artifacts.append(annotation)
        elif isinstance(annotation, Parameter):
            if annotation.value_from is None and outputs_directory is not None:
                annotation.value_from = ValueFrom(path=outputs_directory + f"/parameters/{annotation.name}")
            parameters.append(annotation)

    return_annotation = inspect.signature(source).return_annotation
    if param_or_artifact := _type_util.get_annotated_metadata(return_annotation, (Artifact, Parameter)):
        append_annotation(param_or_artifact)
    elif get_origin(return_annotation) is tuple:
        for annotation in get_args(return_annotation):
            if isinstance(annotation, type) and issubclass(annotation, (OutputV1, OutputV2)):
                raise ValueError("Output cannot be part of a tuple output")

            append_annotation(_type_util.get_annotated_metadata(annotation, (Artifact, Parameter)))
    elif return_annotation and issubclass(return_annotation, (OutputV1, OutputV2)):
        if not _flag_enabled(_SCRIPT_PYDANTIC_IO_FLAG):
            raise ValueError(
                (
                    "Unable to instantiate {} since it is an experimental feature."
                    " Please turn on experimental features by setting "
                    '`hera.shared.global_config.experimental_features["{}"] = True`.'
                    " Note that experimental features are unstable and subject to breaking changes."
                ).format(return_annotation, _SCRIPT_PYDANTIC_IO_FLAG)
            )

        output_class = return_annotation
        for output in output_class._get_outputs():
            append_annotation(output)

    return parameters, artifacts


def _get_outputs_from_parameter_annotations(
    source: Callable,
    outputs_directory: Optional[str],
) -> Tuple[List[Parameter], List[Artifact]]:
    """Returns a tuple of output Parameters and Artifacts defined in the function signature parameters."""
    parameters: List[Parameter] = []
    artifacts: List[Artifact] = []

    for name, p in inspect.signature(source).parameters.items():
        if not _type_util.is_annotated(p.annotation):
            continue

        annotation = _type_util.get_annotated_metadata(p.annotation, (Artifact, Parameter))
        if not annotation or not annotation.output:
            continue

        new_object = annotation.copy()

        # use the function parameter name when not provided by user
        if not new_object.name:
            new_object.name = name

        if isinstance(new_object, Parameter) and new_object.value_from is None and outputs_directory is not None:
            new_object.value_from = ValueFrom(path=outputs_directory + f"/parameters/{new_object.name}")
        elif isinstance(new_object, Artifact) and new_object.path is None and outputs_directory is not None:
            new_object.path = outputs_directory + f"/artifacts/{new_object.name}"

        if isinstance(new_object, Artifact):
            artifacts.append(new_object)
        elif isinstance(new_object, Parameter):
            parameters.append(new_object)

    return parameters, artifacts


def _get_inputs_from_callable(source: Callable) -> Tuple[List[Parameter], List[Artifact]]:
    """Return all inputs from the function.

    This includes all basic Python function parameters, and all parameters with a Parameter or Artifact annotation.
    For the Pydantic IO experimental feature, any input parameter which is a subclass of Input, the fields of the
    class will be used as inputs, rather than the class itself.

    Note, the given Parameter/Artifact names in annotations of different inputs could clash, which will raise a ValueError.
    """
    parameters = []
    artifacts = []

    for func_param in inspect.signature(source).parameters.values():
        if not _type_util.is_subscripted(func_param.annotation) and issubclass(
            func_param.annotation, (InputV1, InputV2)
        ):
            if not _flag_enabled(_SCRIPT_PYDANTIC_IO_FLAG):
                raise ValueError(
                    (
                        "Unable to instantiate {} since it is an experimental feature."
                        " Please turn on experimental features by setting "
                        '`hera.shared.global_config.experimental_features["{}"] = True`.'
                        " Note that experimental features are unstable and subject to breaking changes."
                    ).format(func_param.annotation, _SCRIPT_PYDANTIC_IO_FLAG)
                )

            if len(inspect.signature(source).parameters) != 1:
                raise SyntaxError("Only one function parameter can be specified when using an Input.")

            input_class = func_param.annotation
            if (
                func_param.default != inspect.Parameter.empty
                and func_param.kind == inspect.Parameter.POSITIONAL_OR_KEYWORD
            ):
                object_override = func_param.default
                parameters.extend(input_class._get_parameters(object_override=object_override))
            else:
                parameters.extend(input_class._get_parameters())

            artifacts.extend(input_class._get_artifacts())

        elif param_or_artifact := _type_util.get_annotated_metadata(func_param.annotation, (Artifact, Parameter)):
            if param_or_artifact.output:
                continue

            # Create a new object so we don't modify the Workflow itself
            new_object = param_or_artifact.copy()
            if not new_object.name:
                new_object.name = func_param.name

            if isinstance(new_object, Artifact):
                if new_object.path is None:
                    new_object.path = new_object._get_default_inputs_path()

                artifacts.append(new_object)
            elif isinstance(new_object, Parameter):
                if new_object.default is not None:
                    warnings.warn(
                        "Using the default field for Parameters in Annotations is deprecated since v5.16"
                        "and will be removed in a future minor version, use a Python default value instead"
                    )
                    # TODO: raise error if override flag not enabled in 5.17:
                    # if not global_config.experimental_features["..."]:
                    #     raise ValueError(
                    #         "default cannot be set via the Parameter's default, use a Python default value instead"
                    #     )
                if func_param.default != inspect.Parameter.empty:
                    # TODO: remove this check in 5.18:
                    if new_object.default is not None:
                        raise ValueError(
                            "default cannot be set via both the function parameter default and the Parameter's default"
                        )
                    new_object.default = serialize(func_param.default)
                parameters.append(new_object)
        else:
            if (
                func_param.default != inspect.Parameter.empty
                and func_param.kind == inspect.Parameter.POSITIONAL_OR_KEYWORD
            ):
                default = func_param.default
            else:
                default = MISSING

            if _type_util.origin_type_issubclass(func_param.annotation, NoneType) and (
                default is MISSING or default is not None
            ):
                raise ValueError(f"Optional parameter '{func_param.name}' must have a default value of None.")

            parameters.append(Parameter(name=func_param.name, default=default))

    return parameters, artifacts


def _extract_return_annotation_output(source: Callable) -> List:
    """Extract the output annotations from the return annotation of the function signature."""
    output: List[Union[Tuple[type, Union[Parameter, Artifact]], Type[Union[OutputV1, OutputV2]]]] = []

    return_annotation = inspect.signature(source).return_annotation
    origin_type = get_origin(return_annotation)
    annotation_args = get_args(return_annotation)
    if _type_util.is_annotated(return_annotation):
        output.append(annotation_args)
    elif origin_type is tuple:
        for annotated_type in annotation_args:
            output.append(get_args(annotated_type))
    elif (
        origin_type is None
        and isinstance(return_annotation, type)
        and issubclass(return_annotation, (OutputV1, OutputV2))
    ):
        output.append(return_annotation)

    return output


def _extract_all_output_annotations(source: Callable) -> List:
    """Extract the output annotations out of the function signature.

    This includes parameters marked as outputs and the return annotation of `source`.
    """
    output = []

    for _, func_param in inspect.signature(source).parameters.items():
        if (
            annotated := _type_util.get_annotated_metadata(func_param.annotation, (Artifact, Parameter))
        ) and annotated.output:
            output.append(get_args(func_param.annotation))

    output.extend(_extract_return_annotation_output(source))

    return output


def _output_annotations_used(source: Callable) -> bool:
    """Check if any output annotations are used.

    This includes parameters marked as outputs and the return annotation of `source`.
    """
    if not _flag_enabled(_SCRIPT_ANNOTATIONS_FLAG):
        return False
    if not callable(source):
        return False

    return bool(_extract_all_output_annotations(source))


FuncIns = ParamSpec("FuncIns")  # For input types of given func to script decorator
FuncR = TypeVar("FuncR")  # For return type of given func to script decorator
FuncRCov = TypeVar("FuncRCov", covariant=True)

ScriptIns = ParamSpec("ScriptIns")  # For input attributes of Script class


class _ScriptDecoratedFunction(Generic[FuncIns, FuncRCov], Protocol):
    """Type assigned to functions decorated with @script."""

    # Note: For more details about overload-overlap, see https://github.com/python/typeshed/issues/12178

    @overload
    def __call__(  # type: ignore [overload-overlap]
        self,
    ) -> Optional[Union[Step, Task]]:
        """@script-decorated function invoked within a workflow, step or task context.

        May return None, a Step, or a Task, depending on the context. Use `assert isinstance(result, Step)`
        or `assert isinstance(result, Task)` to select the correct type if using a type-checker.
        """

    @overload
    def __call__(  # type: ignore [overload-overlap]
        self,
        *,
        name: str = ...,
        continue_on: Optional[ContinueOn] = ...,
        hooks: Optional[Dict[str, LifecycleHook]] = ...,
        on_exit: Optional[Union[str, Templatable]] = ...,
        template: Optional[Union[str, _ModelTemplate, TemplateMixin, CallableTemplateMixin]] = ...,
        template_ref: Optional[TemplateRef] = ...,
        inline: Optional[Union[_ModelTemplate, TemplateMixin]] = ...,
        when: Optional[str] = ...,
        with_sequence: Optional[_ModelSequence] = ...,
        arguments: ArgumentsT = ...,
        with_param: Optional[Any] = ...,
        with_items: Optional[OneOrMany[Any]] = ...,
    ) -> Union[Step, Task]:
        """@script-decorated function invoked within a step or task context.

        May return a Step or a Task, depending on the context. Use `assert isinstance(result, Step)`
        or `assert isinstance(result, Task)` to select the correct type if using a type-checker.
        """
        # Note: signature must match the Step constructor, except that while name is required for Step,
        # it is automatically inferred from the name of the decorated function for @script.

    @overload
    def __call__(  # type: ignore [overload-overlap]
        self,
        *,
        name: str = ...,
        continue_on: Optional[ContinueOn] = ...,
        hooks: Optional[Dict[str, LifecycleHook]] = ...,
        on_exit: Optional[Union[str, Templatable]] = ...,
        template: Optional[Union[str, _ModelTemplate, TemplateMixin, CallableTemplateMixin]] = ...,
        template_ref: Optional[TemplateRef] = ...,
        inline: Optional[Union[_ModelTemplate, TemplateMixin]] = ...,
        when: Optional[str] = ...,
        with_sequence: Optional[_ModelSequence] = ...,
        arguments: ArgumentsT = ...,
        with_param: Optional[Any] = ...,
        with_items: Optional[OneOrMany[Any]] = ...,
        dependencies: Optional[List[str]] = ...,
        depends: Optional[str] = ...,
    ) -> Task:
        """@script-decorated function invoked within a task context."""
        # Note: signature must match the Task constructor, except that while name is required for Task,
        # it is automatically inferred from the name of the decorated function for @script.

    @overload
    def __call__(self, *args: FuncIns.args, **kwargs: FuncIns.kwargs) -> FuncRCov:
        """@script-decorated function invoked outside of a step or task context.

        Will call the decorated function.
        """


# Pass actual class of Script to bind inputs to the ParamSpec above
def _add_type_hints(
    _script: Callable[ScriptIns, Script],
) -> Callable[
    ...,
    Callable[
        ScriptIns,  # this adds Script type hints to the underlying *library* function kwargs, i.e. `script`
        Callable[  # we will return a function that is a decorator
            [Callable[FuncIns, FuncR]],  # taking underlying *user* function
            _ScriptDecoratedFunction[  # and returning an overloaded method that can additionally return Task or Step
                FuncIns, FuncR
            ],
        ],
    ],
]:
    """Adds type hints to the decorated function."""
    return lambda func: func


@_add_type_hints(Script)
def script(**script_kwargs) -> Callable:
    """A decorator that wraps a function into a Script object.

    Using this decorator users can define a function that will be executed as a script in a container. Once the
    `Script` is returned users can use it as they generally use a `Script` e.g. as a callable inside a DAG or Steps.
    Note that invoking the function will result in the template associated with the script to be added to the
    workflow context, so users do not have to worry about that.

    Parameters
    ----------
    **script_kwargs
        Keyword arguments to be passed to the Script object.

    Returns:
    -------
    Callable
        Function that wraps a given function into a `Script`.
    """

    def script_wrapper(func: Callable[FuncIns, FuncR]) -> Callable:
        """Wraps the given callable so it can be invoked as a Step or Task.

        Parameters
        ----------
        func: Callable
            Function to wrap.

        Returns:
        -------
        Callable
            Callable that represents the `Script` object `__call__` method when in a Steps or DAG context,
            otherwise returns the callable function unchanged.
        """
        # instance methods are wrapped in `staticmethod`. Hera can capture that type and extract the underlying
        # function for remote submission since it does not depend on any class or instance attributes, so it is
        # submittable
        if isinstance(func, staticmethod):
            source: Callable = func.__func__
        else:
            source = func

        if "name" in script_kwargs:
            # take the client-provided `name` if it is submitted, pop the name for otherwise there will be two
            # kwargs called `name`
            name = script_kwargs.pop("name")
        else:
            # otherwise populate the `name` from the function name
            name = source.__name__.replace("_", "-")

        s = Script(name=name, source=source, **script_kwargs)

        @wraps(func)
        def task_wrapper(*args, **kwargs) -> Union[FuncR, Step, Task, None]:
            """Invokes a `Script` object's `__call__` method using the given SubNode (Step or Task) args/kwargs."""
            if _context.active:
                return s.__call__(*args, **kwargs)
            return func(*args, **kwargs)

        # Set the wrapped function to the original function so that we can use it later
        task_wrapper.wrapped_function = func  # type: ignore
        return task_wrapper

    return script_wrapper


class InlineScriptConstructor(ScriptConstructor):
    """`InlineScriptConstructor` is a script constructor that submits a script as a `source` to Argo.

    This script constructor is focused on taking a Python script/function "as is" for remote execution. The
    constructor processes the script to infer what parameters it needs to deserialize so the script can execute.
    The submitted script will contain prefixes such as new imports, e.g. `import os`, `import json`, etc. and
    will contain the necessary `json.loads` calls to deserialize the parameters so they are usable by the script just
    like a normal Python script/function.
    """

    add_cwd_to_sys_path: Optional[bool] = None

    def _get_param_script_portion(self, instance: Script) -> str:
        """Constructs and returns a script that loads the parameters of the specified arguments.

        Since Argo passes parameters through `{{input.parameters.name}}` it can be very cumbersome for users to
        manage that. This creates a script that automatically imports json and loads/adds code to interpret
        each independent argument into the script.

        Returns:
        -------
        str
            The string representation of the script to load.
        """
        inputs = instance._build_inputs()
        assert inputs
        extract = "import json\n"
        for param in sorted(inputs.parameters or [], key=lambda x: x.name):
            # Hera does not know what the content of the `InputFrom` is, coming from another task. In some cases
            # non-JSON encoded strings are returned, which fail the loads, but they can be used as plain strings
            # which is why this captures that in an except. This is only used for `InputFrom` cases as the extra
            # payload of the script is not necessary when regular input is set on the task via `func_params`
            if param.value_from is None:
                extract += f"""try: {param.name} = json.loads(r'''{{{{inputs.parameters.{param.name}}}}}''')\n"""
                extract += f"""except: {param.name} = r'''{{{{inputs.parameters.{param.name}}}}}'''\n"""
        return textwrap.dedent(extract) if extract != "import json\n" else ""

    def generate_source(self, instance: Script) -> str:
        """Assembles and returns a script representation of the given function.

        This also assembles any extra script material prefixed to the string source.
        The script is expected to be a callable function the client is interested in submitting
        for execution on Argo and the `script_extra` material represents the parameter loading part obtained, likely,
        through `get_param_script_portion`.

        Returns:
        -------
        str
            Final formatted script.
        """
        if not callable(instance.source):
            assert isinstance(instance.source, str)
            return instance.source
        args = inspect.getfullargspec(instance.source).args
        script = ""
        # Argo will save the script as a file and run it with cmd:
        # - python /argo/staging/script
        # However, this prevents the script from importing modules in its cwd,
        # since it's looking for files relative to the script path.
        # We fix this by appending the cwd path to sys:
        if instance.add_cwd_to_sys_path or self.add_cwd_to_sys_path:
            script = "import os\nimport sys\nsys.path.append(os.getcwd())\n"

        script_extra = self._get_param_script_portion(instance) if args else None
        if script_extra:
            script += copy.deepcopy(script_extra)
            script += "\n"

        # We use ast parse/unparse to get the source code of the function
        # in order to have consistent looking functions and getting rid of any comments
        # parsing issues.
        # See https://github.com/argoproj-labs/hera/issues/572
        content = roundtrip(textwrap.dedent(inspect.getsource(instance.source))).splitlines()
        for i, line in enumerate(content):
            if line.startswith("def") or line.startswith("async def"):
                break

        s = "\n".join(content[i + 1 :])
        script += textwrap.dedent(s)
        return textwrap.dedent(script)


class RunnerScriptConstructor(ScriptConstructor):
    """`RunnerScriptConstructor` is a script constructor that runs a script in a container.

    The runner script, also known as "The Hera runner", takes a script/Python function definition, infers the path
    to the function (module import), assembles a path to invoke the function, and passes any specified parameters
    to the function. This helps users "save" on the `source` space required for submitting a function for remote
    execution on Argo. Execution within the container *requires* the executing container to include the file that
    contains the submitted script. More specifically, the container must be created in some process (e.g. CI), so that
    it conains the script to run remotely.
    """

    outputs_directory: Optional[str] = None
    """Used for saving outputs when defined using annotations."""

    volume_for_outputs: Optional[_BaseVolume] = None
    """Volume to use if saving outputs when defined using annotations."""

    DEFAULT_HERA_OUTPUTS_DIRECTORY: str = "/tmp/hera-outputs"
    """Used as the default value for when the outputs_directory is not set"""

    pydantic_mode: Optional[Literal[1, 2]] = None
    """Used for selecting the pydantic version used for BaseModels.
    Allows for using pydantic.v1 BaseModels with pydantic v2.
    Defaults to the installed version of Pydantic."""

    @validator("pydantic_mode", always=True)
    def _pydantic_mode(cls, value: Optional[Literal[1, 2]]) -> Optional[Literal[1, 2]]:
        if value and value > _PYDANTIC_VERSION:
            raise ValueError("v2 pydantic mode only available for pydantic>=2")
        return value

    def transform_values(self, cls: Type[Script], values: Any) -> Any:
        """A function that can inspect the Script instance and generate the source field."""
        if not callable(values.get("source")):
            return values

        if values.get("args") is not None:
            raise ValueError("Cannot specify args when callable is True")
        values["args"] = [
            "-m",
            "hera.workflows.runner",
            "-e",
            f'{values["source"].__module__}:{values["source"].__name__}',
        ]

        return values

    def generate_source(self, instance: Script) -> str:
        """A function that can inspect the Script instance and generate the source field."""
        return f"{g.inputs.parameters:$}"

    def transform_script_template_post_build(
        self, instance: "Script", script: _ModelScriptTemplate
    ) -> _ModelScriptTemplate:
        """A hook to transform the generated script template."""
        if _flag_enabled(_SCRIPT_ANNOTATIONS_FLAG):
            if not script.env:
                script.env = []
            script.env.append(EnvVar(name="hera__script_annotations", value=""))
            if self.outputs_directory:
                script.env.append(EnvVar(name="hera__outputs_directory", value=self.outputs_directory))
            if self.pydantic_mode:
                script.env.append(EnvVar(name="hera__pydantic_mode", value=str(self.pydantic_mode)))
            if _flag_enabled(_SCRIPT_PYDANTIC_IO_FLAG):
                script.env.append(EnvVar(name="hera__script_pydantic_io", value=""))
        return script


__all__ = ["Script", "script", "ScriptConstructor", "InlineScriptConstructor", "RunnerScriptConstructor"]<|MERGE_RESOLUTION|>--- conflicted
+++ resolved
@@ -29,10 +29,10 @@
     overload,
 )
 
-if sys.version_info >= (3, 9):
-    from typing import Annotated
+if sys.version_info >= (3, 10):
+    from types import NoneType
 else:
-    from typing_extensions import Annotated
+    NoneType = type(None)
 
 
 from typing_extensions import ParamSpec, get_args, get_origin
@@ -96,14 +96,6 @@
 from hera.workflows.task import Task
 from hera.workflows.volume import _BaseVolume
 
-<<<<<<< HEAD
-try:
-    from types import NoneType  # type: ignore
-except ImportError:
-    NoneType = type(None)  # type: ignore
-
-=======
->>>>>>> a50ba238
 
 class ScriptConstructor(BaseMixin):
     """A ScriptConstructor is responsible for generating the source code for a Script given a python callable.
