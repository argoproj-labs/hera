"""The implementation of a Hera task for Argo workflows"""

import copy
import inspect
import json
import textwrap
from typing import Any, Callable, Dict, List, Optional, Set, Union

from argo_workflows.model.security_context import SecurityContext
from argo_workflows.model_utils import (
    ApiTypeError,
    ModelSimple,
    cached_property,
    convert_js_args_to_python_args,
)
from argo_workflows.models import (
    Container,
    EnvVar,
    IoArgoprojWorkflowV1alpha1Arguments,
    IoArgoprojWorkflowV1alpha1Artifact,
    IoArgoprojWorkflowV1alpha1Backoff,
    IoArgoprojWorkflowV1alpha1DAGTask,
    IoArgoprojWorkflowV1alpha1Inputs,
    IoArgoprojWorkflowV1alpha1Metadata,
    IoArgoprojWorkflowV1alpha1Outputs,
    IoArgoprojWorkflowV1alpha1Parameter,
    IoArgoprojWorkflowV1alpha1RetryStrategy,
    IoArgoprojWorkflowV1alpha1ScriptTemplate,
    IoArgoprojWorkflowV1alpha1Template,
    ResourceRequirements,
)
from argo_workflows.models import Toleration as ArgoToleration
from argo_workflows.models import VolumeMount
from pydantic import BaseModel

from hera.artifact import Artifact, OutputArtifact
from hera.env import EnvSpec
from hera.input import InputFrom
from hera.operator import Operator
from hera.resources import Resources
from hera.retry import Retry
from hera.security_context import TaskSecurityContext
from hera.toleration import Toleration
from hera.variable import VariableAsEnv


class _Item(ModelSimple):
    """
    When we use a DAG task's `with_items` field, we typically pass in a list of dictionaries as (str, str). The problem
    with the auto-generated `argo_workflows` SDK, however, is that it will attempt to interpret each element in this
    list of `with_items` as a non-primitive type, ultimately attempting to convert it to an internal representation,
    which, clearly, does not exist. This happens during the call to `argo_workflows.model_utils.model_to_dict()`, which
    recursively calls `model_to_dict` on the elements present in `with_items`. Since each element is a primitive `dict`
    that does not have the methods necessary for `model_to_dict`, we get SDK exceptions during workflow/task
    submission. To overcome this by not modifying the SDK, we can implement our own wrapper around a primitive type
    by using `ModelSimple`. The `ParallelSteps` construct, of the SDK, is a wrapper around a primitive `list`/`array`,
    and it uses a similar structure. This implementation is very similar to `ParallelSteps` but uses `dict` rather
    than internal `str` and `list`.
    """

    allowed_values: Dict[Any, Any] = {}

    validations: Dict[Any, Any] = {}

    @cached_property
    def openapi_types():  # type: ignore
        """
        This must be a method because a model may have properties that are of type self, this must run
        after the class is loaded.
        """
        return {
            'value': (dict,),
        }

    @cached_property
    def discriminator():  # type: ignore
        """
        Typically returns an internal SDK class that can be used to discriminate between inheriting
        classes, not necessary in this case.
        """
        return None

    attribute_map: Dict[Any, Any] = {}
    read_only_vars: Set[Any] = set()
    _composed_schemas = None
    required_properties = set(
        [
            '_data_store',
            '_check_type',
            '_spec_property_naming',
            '_path_to_item',
            '_configuration',
            '_visited_composed_classes',
        ]
    )

    @convert_js_args_to_python_args
    def __init__(self, *args, **kwargs):
        # required up here when default value is not given
        _path_to_item = kwargs.pop('_path_to_item', ())

        if 'value' in kwargs:
            value = kwargs.pop('value')
        elif args:
            args = list(args)  # type: ignore
            value = args.pop(0)  # type: ignore
        else:
            raise ApiTypeError(
                "value is required, but not passed in args or kwargs and doesn't have default",
                path_to_item=_path_to_item,
                valid_classes=(self.__class__,),
            )

        _check_type = kwargs.pop('_check_type', True)
        _spec_property_naming = kwargs.pop('_spec_property_naming', False)
        _configuration = kwargs.pop('_configuration', None)
        _visited_composed_classes = kwargs.pop('_visited_composed_classes', ())

        if args:
            raise ApiTypeError(
                "Invalid positional arguments=%s passed to %s. Remove those invalid positional arguments."
                % (
                    args,
                    self.__class__.__name__,
                ),
                path_to_item=_path_to_item,
                valid_classes=(self.__class__,),
            )

        self._data_store = {}
        self._check_type = _check_type
        self._spec_property_naming = _spec_property_naming
        self._path_to_item = _path_to_item
        self._configuration = _configuration
        self._visited_composed_classes = _visited_composed_classes + (self.__class__,)
        self.value = value
        if kwargs:
            raise ApiTypeError(
                "Invalid named arguments=%s passed to %s. Remove those invalid named arguments."
                % (
                    kwargs,
                    self.__class__.__name__,
                ),
                path_to_item=_path_to_item,
                valid_classes=(self.__class__,),
            )


class Task:
    """An Argo task representation. This is used to submit functions to be executed on Argo.

    The task can take a function, along with its parameters, resource configuration, a volume, etc, and submit it for
    remote execution.

    Parameters
    ----------
    name: str
        The name of the task to submit as part of a workflow.
    func: Optional[Callable]
        The function to execute remotely.
    func_params: Optional[List[Dict[str, Union[int, str, float, dict, BaseModel]]]] = None
        The parameters of the function to execute. Note that this works together with parallel. If the params are
        constructed using a single list of values and parallel is False, it is going to be interpreted as a single
        function call with the given parameters. Otherwise, if parallel is False and the list of params is a list of
        lists (each list contains a series of values to pass to the function), the the task will execute as a task
        group and schedule multiple function calls in parallel.
    input_from: Optional[InputFrom] = None
        An InputFrom object that denotes the task this will receive input from. The other task results are read in via
        parameters. The parameter specifications follow the ones specified by InputFrom i.e the names of the parameters
        that are set.
    image: str = 'python:3.7'
        The image to use in the execution of the function.
    daemon: Optional[bool] = None
        Wether to run the the task as daemon.
    command: Optional[List[str]] = None
        The command to use in the environment where the function runs in order to run the specific function. Note that
        the specified function is parsed, stored as a string, and ultimately placed in a separate file inside the task
        and invoked via `python script_file.py`. Also note, that when neither command nor args are set, the command
        will default to python. This command offers users the opportunity to start up the script in a different way
        e.g `time python` to time execution, `horovodrun -p X` to use horovod from an image that allows training models
        on multiple GPUs, etc.
    args: Optionals[List[str]] = None
        Optional list of arguments to run in the container. This can be used as an alternative to command, with the
        advantage of not overriding the set entrypoint of the container. As an example, a container by default may
        enter via a `python` command, so if a Task runs a `script.py`, only args need to be set to `['script.py']`.
        See notes, for when running with emissary executor.
    env_specs: Optional[List[EnvSpec]] = None
        The environment specifications to load. This operates on a single Enum that specifies whether to load the AWS
        credentials, or other available secrets.
    resources: Resources = Resources()
        A task resources configuration. See `hera.v1.resources.Resources`.
    working_dir: Optional[str] = None
        The working directory to be set inside the executing container context.
    retry: Optional[Retry] = None
        A task retry configuration. See `hera.v1.retry.Retry`.
    tolerations: Optional[List[Toleration]] = None
        List of tolerations for the pod executing the task. This is used for scheduling purposes.
    node_selectors: Optional[Dict[str, str]] = None
        A collection of key value pairs that denote node selectors. This is used for scheduling purposes. If the task
        requires GPU resources, clients are encouraged to add a node selector for a node that can satisfy the
        requested resources. In addition, clients are encouraged to specify a GPU toleration, depending on the platform
        they submit the workflow to.
    labels: Optional[Dict[str, str]] = None
        A Dict of labels to attach to the Task Template object metadata.
    variables: Optional[List[VariableAsEnv]] = None
        A list of variable for a Task. Allows passing information about other Tasks into this Task.
    security_context: Optional[TaskSecurityContext] = None
        Define security settings for the task container, overrides workflow security context.

    Notes
    ------
    When argo is using the emissary executor, the command must be set even when using args. See,
    https://argoproj.github.io/argo-workflows/workflow-executors/#emissary-emissary for how to get a containers
    entrypoint, inorder to set it as the command and to be able to set args on the Tasks.
    """

    def __init__(
        self,
        name: str,
        func: Optional[Callable] = None,
        func_params: Optional[List[Dict[str, Union[int, str, float, dict, BaseModel]]]] = None,
        input_from: Optional[InputFrom] = None,
        input_artifacts: Optional[List[Artifact]] = None,
        output_artifacts: Optional[List[OutputArtifact]] = None,
        image: str = 'python:3.7',
        daemon: bool = False,
        command: Optional[List[str]] = None,
        args: Optional[List[str]] = None,
        env_specs: Optional[List[EnvSpec]] = None,
        resources: Resources = Resources(),
        working_dir: Optional[str] = None,
        retry: Optional[Retry] = None,
        tolerations: Optional[List[Toleration]] = None,
        node_selectors: Optional[Dict[str, str]] = None,
        labels: Optional[Dict[str, str]] = None,
        variables: Optional[List[VariableAsEnv]] = None,
        security_context: Optional[TaskSecurityContext] = None,
    ):
        self.name = name.replace("_", "-")  # RFC1123
        self.func = func
        self.func_params = func_params
        self.input_from = input_from
        self.input_artifacts = input_artifacts
        self.output_artifacts = output_artifacts
        self.validate()

        self.image = image
        self.daemon = daemon
<<<<<<< HEAD
        self.command = command if command else ['python']
=======
        self.command = command
        self.args = args
        self.env = self.get_env(env_specs)
>>>>>>> 921a7c29
        self.resources = resources
        self.working_dir = working_dir
        self.retry = retry
        self.tolerations = tolerations
        self.node_selector = node_selectors
        self.labels = labels or {}
        self.variables = variables or []
        env_specs = env_specs or []
        self.env = self.get_env(env_specs)
        self.security_context = security_context

        self.parameters = self.get_parameters()
        self.argo_input_artifacts = self.get_argo_input_artifacts()
        self.argo_output_artifacts = self.get_argo_output_artifacts()
        self.arguments = self.get_arguments()
        self.inputs = self.get_inputs()
        self.outputs = self.get_outputs()
        self.argo_resources = self.get_resources()
        self.argo_template = self.get_task_template()
        self.argo_task = self.get_task_spec()

    @property
    def ip(self):
        return f"\"{{{{tasks.{self.name}.ip}}}}\""

    def next(self, other: 'Task') -> 'Task':
        """Sets this task as a dependency of the other passed task.

        Parameters
        ----------
        other: Task
            The other task to set a dependency for. The new dependency of the task is this task.

        Returns
        -------
        Task
            The other task that was specified.

        Examples
        --------
        t1, t2, t3 = Task('t1'), Task('t2'), Task('t3')
        t1.next(t2).next(t3)
        """
        assert issubclass(other.__class__, Task)
        if not hasattr(other.argo_task, 'dependencies'):
            setattr(other.argo_task, 'dependencies', [self.argo_task.name])
        else:
            other.argo_task.dependencies.append(self.argo_task.name)
        return other

    def __rshift__(self, other: 'Task') -> 'Task':
        """Sets this task as a dependency of the other passed task.

        Parameters
        ----------
        other: Task
            The other task to set a dependency for. The new dependency of the task is this task.

        Returns
        -------
        Task
            The other task that was specified.

        Examples
        --------
        t1 = Task('t1')
        t2 = Task('t2')
        t1 >> t2  # this makes t2 execute AFTER t1
        """
        return self.next(other)

    def when(self, other: 'Task', operator: Operator, value: str) -> 'Task':
        """Sets this task as a dependency of the other passed task if the condition match.

        Parameters
        ----------
        other: Task
            The other task to set a dependency for. The new dependency of the task is this task.

        Returns
        -------
        Task
            The other task that was specified.

        Examples
        --------
        t1, t2, t3 = Task('t1'), Task('t2'), Task('t3')
        t2.when(t1, Operator.equals, "t2")
        t3.when(t1, Operator.equals, "t3")
        """
        self.argo_task.when = f'{{{{tasks.{other.name}.outputs.result}}}} {operator.value} {value}'
        return other.next(self)

    def validate(self):
        """
        Validates that the given function and corresponding params fit one another, raises AssertionError if
        conditions are not satisfied.
        """
        # verify artifacts are uniquely names
        if self.input_artifacts:
            assert len(set([i.name for i in self.input_artifacts])) == len(
                self.input_artifacts
            ), 'input artifact names must be unique'
        if self.output_artifacts:
            assert len(set([i.name for i in self.output_artifacts])) == len(
                self.output_artifacts
            ), 'output artifact names must be unique'

        if self.func:
            self._validate_func()

    def _validate_func(self):
        args = set(inspect.getfullargspec(self.func).args)
        if args:
            if self.input_from:
                assert self.input_artifacts is None, 'cannot supply both InputFrom and Artifacts'

                # input_from denotes the task will receive input from another step. This leaves it up to the
                # client to set up the proper output in a previous task
                if self.func_params:
                    # only single func params are allowed if they are specified along with input_from
                    assert (
                        len(self.func_params) == 1
                    ), 'only single function parameters are allowed when specified together with input_from'
                pass
            else:
                signature = inspect.signature(self.func)
                keywords = []

                if list(signature.parameters.values()):
                    for param in list(signature.parameters.values()):
                        if (
                            param.default != inspect.Parameter.empty
                            and param.kind == inspect.Parameter.POSITIONAL_OR_KEYWORD
                        ):
                            keywords.append(param.name)
                if len(keywords) == len(args):
                    pass  # these are all kwargs, safe to skip
                else:
                    # otherwise, it must be the case that the client passes func_params
                    assert self.func_params, 'no parameters passed for function'
        if self.func_params:
            for params in self.func_params:
                assert args.issuperset(set(params.keys())), 'mismatched function arguments and passed parameters'

    def get_argo_input_artifacts(self) -> List[IoArgoprojWorkflowV1alpha1Artifact]:
        """Assembles and returns a list of artifacts assembled from the Hera internal input artifact representation"""
        if not self.input_artifacts:
            return []
        input_artifacts = [i.get_spec() for i in self.input_artifacts]
        return input_artifacts if input_artifacts else []

    def get_argo_output_artifacts(self) -> List[IoArgoprojWorkflowV1alpha1Artifact]:
        """Assembles and returns a list of artifacts assembled from the Hera internal output artifact representation"""
        if not self.output_artifacts:
            return []
        output_artifacts = [o.get_spec() for o in self.output_artifacts]
        return output_artifacts if output_artifacts else []

    def get_arguments(self) -> IoArgoprojWorkflowV1alpha1Arguments:
        """Assembles and returns the task arguments"""
        return IoArgoprojWorkflowV1alpha1Arguments(parameters=self.parameters, artifacts=self.argo_input_artifacts)

    def get_inputs(self) -> IoArgoprojWorkflowV1alpha1Inputs:
        """Assembles the inputs of the task.
        Returns
        -------
        IoArgoprojWorkflowV1alpha1Inputs

        Notes
        -----
        Note that this parses specified artifacts differently than `get_argo_input_artifacts`.
        """
        artifacts = []
        if self.argo_input_artifacts:
            artifacts = [i.get_input_spec() for i in self.input_artifacts]
        return IoArgoprojWorkflowV1alpha1Inputs(parameters=self.parameters, artifacts=artifacts)

    def get_outputs(self) -> IoArgoprojWorkflowV1alpha1Outputs:
        """Assembles and returns the task outputs"""
        return IoArgoprojWorkflowV1alpha1Outputs(artifacts=self.argo_output_artifacts)

    def get_command(self) -> List[str]:
        """
        Parses and returns the specified task command. This will attempt to stringify every command option and
        raise a ValueError on failure. This defaults to Python if `command` and `args` are not specified.
        """
        if not self.command and not self.args:
            return ["python"]
        elif not self.command:
            return None
        return [str(cc) for cc in self.command]

    def get_args(self) -> List[str]:
        if not self.args:
            return None
        return [str(arg) for arg in self.args]

    def get_env(self, specs: List[EnvSpec]) -> Optional[List[EnvVar]]:
        """Returns a list of Argo workflow environment variables based on the specified Hera environment specifications.

        Parameters
        ----------
        specs: List[EnvSpec]
            Hera environment specifications.

        Returns
        -------
        Optional[List[EnvVar]]
            A list of Argo environment specifications, if any specs are provided.
        """
        r = []
        for spec in specs:
            r.append(spec.argo_spec)

        for variable in self.variables:
            if self.variables and isinstance(variable, VariableAsEnv):
                r.append(variable.get_env_spec().argo_spec)
        return r

    def get_parameters(self) -> List[IoArgoprojWorkflowV1alpha1Parameter]:
        """Returns a list of Argo workflow task parameters based on the specified task function parameters.

        Returns
        -------
        List[IoArgoprojWorkflowV1alpha1Parameter]
            The list of constructed Argo parameters.

        Notes
        -----
        If users specify keyword parameters in the func_params payload those will override the kwarg specified in the
        task function parameters.
        """
        parameters = []

        if self.input_from:
            # this represents input from another step, which only requires parameter name specifications
            # the intersection between arg specifications and input_from parameters represents the arguments
            # that come in from other tasks
            args = set(inspect.getfullargspec(self.func).args).intersection(set(self.input_from.parameters))
            for arg in args:
                parameters.append(IoArgoprojWorkflowV1alpha1Parameter(name=arg, value=f'{{{{item.{arg}}}}}'))
        if self.variables:
            parameters += [variable.get_argument_parameter() for variable in self.variables]
        if self.func:
            parameters += self.get_func_parameters()

        return parameters

    def get_func_parameters(self) -> List[IoArgoprojWorkflowV1alpha1Parameter]:
        """Returns a list of Argo workflow parameters that are for the function passed to the task

        Returns
        -------
        List[IoArgoprojWorkflowV1alpha1Parameter]
            The list of constructed Argo parameters.
        """
        parameters = []
        param_name_cache = set()
        # if there are any keyword arguments associated with the function signature, we set them as default values
        # so Argo passes them in
        signature = inspect.signature(self.func)
        keywords = []

        if list(signature.parameters.values()):
            for param in list(signature.parameters.values()):
                if param.default != inspect.Parameter.empty and param.kind == inspect.Parameter.POSITIONAL_OR_KEYWORD:
                    keywords.append([param.name, param.default])

        if self.func_params:
            if len(self.func_params) == 1:
                # if there's a single func_param dict, then we need to map each input key and value pair to a valid
                # JSON parameter entry
                for param_name, param_value in self.func_params[0].items():
                    if isinstance(param_value, BaseModel):
                        value = param_value.json()
                    else:
                        value = json.dumps(param_value)
                    parameters.append(IoArgoprojWorkflowV1alpha1Parameter(name=param_name, value=value))
                    param_name_cache.add(param_name)
            elif len(self.func_params) > 1:
                # at this point the init passed validation, so this condition is always false when self.input_from
                # is specified

                # if there's more than 1 input, it's a parallel task so we map the param names of the
                # first series of params to item.param_name since the keys are all the same for the func_params
                for param_name in self.func_params[0].keys():
                    parameters.append(
                        IoArgoprojWorkflowV1alpha1Parameter(name=param_name, value=f'{{{{item.{param_name}}}}}')
                    )
                    param_name_cache.add(param_name)
        for name, value in keywords:
            if isinstance(value, BaseModel):
                value = value.json()
            else:
                value = json.dumps(value)
            if name in param_name_cache:
                continue  # user override of a kwarg
            parameters.append(IoArgoprojWorkflowV1alpha1Parameter(name=name, value=value))
        return parameters

    def get_param_script_portion(self) -> str:
        """Constructs and returns a script that loads the parameters of the specified arguments. Since Argo passes
        parameters through {{input.parameters.name}} it can be very cumbersome for users to manage that. This creates a
        script that automatically imports json and loads/adds code to interpret each independent argument into the
        script.

        Returns
        -------
        str
            The string representation of the script to load.
        """
        extract = "import json\n"
        for param in self.parameters:
            extract += f"""{param.name} = json.loads('{{{{inputs.parameters.{param.name}}}}}')\n"""
        return textwrap.dedent(extract)

    def get_script(self) -> str:
        """Assembles and returns a script representation of the given function, along with the extra script material
        prefixed to the string. The script is expected to be a callable function the client is interested in submitting
        for execution on Argo and the script_extra material represents the parameter loading part obtained, likely,
        through get_param_script_portion.

        Returns
        -------
        str
            Final formatted script.
        """
        script_extra = self.get_param_script_portion()

        script = ''
        if script_extra:
            script = copy.deepcopy(script_extra)
            script += '\n'

        # content represents the function components, separated by new lines
        # therefore, the actual code block occurs after the end parenthesis, which is a literal `):\n`
        content = inspect.getsourcelines(self.func)[0]
        token_index, start_token = 1, ':\n'
        for curr_index, curr_token in enumerate(content):
            if start_token in curr_token:
                # when we find the curr token we find the end of the function header. The next index is the
                # starting point of the function body
                token_index = curr_index + 1
                break

        s = "".join(content[token_index:])
        script += textwrap.dedent(s)
        return textwrap.dedent(script)

    def get_resources(self) -> ResourceRequirements:
        """Assembles an Argo resource requirements object with the given resource configuration.

        Returns
        -------
        ResourceRequirements
            A configured Argo resource requirement with the given configuration.
        """
        max_cpu = self.resources.max_cpu is not None
        max_mem = self.resources.max_mem is not None
        max_custom = self.resources.max_custom_resources is not None

        resource = ResourceRequirements(
            requests={
                'cpu': str(self.resources.min_cpu),
                'memory': self.resources.min_mem,
            },
            limits={
                'cpu': str(self.resources.max_cpu) if max_cpu else str(self.resources.min_cpu),
                'memory': self.resources.max_mem if max_mem else self.resources.min_mem,
            },
        )

        if self.resources.min_custom_resources is not None:
            resource.requests.update(**self.resources.min_custom_resources)

        if max_custom:
            resource.limits.update(**self.resources.max_custom_resources)
        elif self.resources.min_custom_resources:
            resource.limits.update(**self.resources.min_custom_resources)

        if self.resources.gpus:
            resource.requests['nvidia.com/gpu'] = str(self.resources.gpus)
            resource.limits['nvidia.com/gpu'] = str(self.resources.gpus)
        return resource

    def get_parallel_items(self) -> List[_Item]:
        """Constructs a list of items to be used in a parallel task. This is typically consumed in order to be passed
        to the with_items field of an Argo DAG task.

        Returns
        -------
        List[_Item]
            A list of dictionaries keyed by the argument name to the argument value.
        """
        items: List[_Item] = []
        if not self.func_params:
            return items

        for func_param in self.func_params:
            item = {}
            for k, v in func_param.items():
                if isinstance(v, BaseModel):
                    item[k] = v.json()
                else:
                    item[k] = json.dumps(v)  # type: ignore
            items.append(_Item(value=item))
        return items

    def get_volume_mounts(self) -> List[VolumeMount]:
        """Assembles the list of volumes to be mounted by the task.

        Returns
        -------
        List[VolumeMount]
            The list of volume mounts to be added to the task specification.
        """
        volumes = []
        if self.resources.volumes:
            for volume in self.resources.volumes:
                volumes.append(volume.get_mount())
        return volumes

    def get_script_def(self) -> Optional[IoArgoprojWorkflowV1alpha1ScriptTemplate]:
        """Assembles and returns the script template that contains the definition of the script to run in a task.

        Returns
        -------
        Optional[IoArgoprojWorkflowV1alpha1ScriptTemplate]
            The script template representation of the task.
        """
        if self.func is None:
            return None

        script_kwargs = {
            "name": self.name,
            "image": self.image,
            "command": self.get_command(),
            "args": self.get_args(),
            "source": self.get_script(),
            "resources": self.argo_resources,
            "env": self.env,
            "working_dir": self.working_dir,
            "volume_mounts": self.get_volume_mounts(),
            "security_context": self.get_security_context(),
        }
        script_kargs = {k: v for k, v in script_kwargs.items() if v is not None}
        template = IoArgoprojWorkflowV1alpha1ScriptTemplate(**script_kargs)
        return template

    def get_security_context(self) -> SecurityContext:
        """Assembles the security context for the task.

        Returns
        -------
        SecurityContext
            The security settings to apply to the task's container.
        """
        if not self.security_context:
            return None
        return self.security_context.get_security_context()

    def get_container(self) -> Container:
        """Assembles and returns the container for the task to run in.

        Returns
        -------
        Container
            The container template representation of the task.
        """
        container_kwargs = {
            "image": self.image,
            "command": self.get_command(),
            "volume_mounts": self.get_volume_mounts(),
            "resources": self.argo_resources,
            "args": self.get_args(),
            "env": self.env,
            "working_dir": self.working_dir,
            "security_context": self.get_security_context(),
        }
        container_args = {k: v for k, v in container_kwargs.items() if v is not None}
        container = Container(**container_args)
        return container

    def get_task_template(self) -> IoArgoprojWorkflowV1alpha1Template:
        """Assembles and returns the template that contains the specification of the parameters, inputs, and other
        configuration required for the task be executed.

        Returns
        -------
        IoArgoprojWorkflowV1alpha1Template
            The template representation of the task.
        """
        template = IoArgoprojWorkflowV1alpha1Template(
            name=self.name,
            daemon=self.daemon,
            inputs=self.inputs,
            outputs=self.outputs,
            tolerations=self.get_tolerations(),
            metadata=IoArgoprojWorkflowV1alpha1Metadata(labels=self.labels),
        )
        if self.node_selector:
            setattr(template, 'node_selector', self.node_selector)

        retry_strategy = self.get_retry_strategy()
        if retry_strategy:
            setattr(template, 'retry_strategy', retry_strategy)

        if self.get_script_def():
            setattr(template, 'script', self.get_script_def())
        else:
            setattr(template, 'container', self.get_container())
        return template

    def get_retry_strategy(self) -> Optional[IoArgoprojWorkflowV1alpha1RetryStrategy]:
        """Assembles and returns a retry strategy for the task. This is dictated by the task `retry_limit`.

        Returns
        -------
        Optional[IoArgoprojWorkflowV1alpha1RetryStrategy]
            A V1alpha1RetryStrategy object if `retry_limit` is specified, None otherwise.
        """
        if self.retry:
            return IoArgoprojWorkflowV1alpha1RetryStrategy(
                backoff=IoArgoprojWorkflowV1alpha1Backoff(
                    duration=str(self.retry.duration), max_duration=str(self.retry.max_duration)
                )
            )
        return None

    def get_tolerations(self) -> List[ArgoToleration]:
        """Assembles and returns the pod toleration objects required for scheduling a task.

        Returns
        -------
        Optional[List[_ArgoToleration]]
            The list of assembled tolerations.

        Notes
        -----
        If the task includes a GPU resource specification the client is responsible for specifying a GPU toleration.
        For GKE and Azure workloads `hera.toleration.GPUToleration` can be specified.
        """
        if self.tolerations is None:
            return []

        ts = []
        for t in self.tolerations:
            ts.append(ArgoToleration(key=t.key, effect=t.effect, operator=t.operator, value=t.value))
        return ts if ts else []

    def get_task_spec(self) -> IoArgoprojWorkflowV1alpha1DAGTask:
        """Assembles and returns the graph task specification of the task.

        Returns
        -------
        V1alpha1DAGTask
            The graph task representation.
        """
        if self.input_from:
            return IoArgoprojWorkflowV1alpha1DAGTask(
                name=self.name,
                template=self.argo_template.name,
                arguments=self.arguments,
                with_param=f'{{{{tasks.{self.input_from.name}.outputs.result}}}}',
            )
        if self.func_params and len(self.func_params) > 1:
            items = self.get_parallel_items()
            return IoArgoprojWorkflowV1alpha1DAGTask(
                name=self.name,
                template=self.argo_template.name,
                dependencies=[],
                arguments=self.arguments,
                with_items=items,
                _check_type=False,
            )
        return IoArgoprojWorkflowV1alpha1DAGTask(
            name=self.name, template=self.argo_template.name, arguments=self.arguments
        )<|MERGE_RESOLUTION|>--- conflicted
+++ resolved
@@ -246,13 +246,8 @@
 
         self.image = image
         self.daemon = daemon
-<<<<<<< HEAD
-        self.command = command if command else ['python']
-=======
         self.command = command
         self.args = args
-        self.env = self.get_env(env_specs)
->>>>>>> 921a7c29
         self.resources = resources
         self.working_dir = working_dir
         self.retry = retry
