--- conflicted
+++ resolved
@@ -39,20 +39,17 @@
         A Dict of labels to attach to the Workflow object metadata
     namespace: Optional[str] = 'default'
         The namespace to use for creating the WorkflowTemplate.  Defaults to "default"
-<<<<<<< HEAD
     security_context:  Optional[WorkflowSecurityContext] = None
         Define security settings for all containers in the workflow.
     ttl_strategy: Optional[TTLStrategy] = None
         The time to live strategy of the workflow.
-    affinity: Optional[Affinity] = None
-        The task affinity. This dictates the scheduling protocol of the pods running the tasks of the workflow.
-=======
-        node_selectors: Optional[Dict[str, str]] = None
+    node_selectors: Optional[Dict[str, str]] = None
         A collection of key value pairs that denote node selectors. This is used for scheduling purposes. If the task
         requires GPU resources, clients are encouraged to add a node selector for a node that can satisfy the
         requested resources. In addition, clients are encouraged to specify a GPU toleration, depending on the platform
         they submit the workflow to.
->>>>>>> 327df4bb
+    affinity: Optional[Affinity] = None
+        The task affinity. This dictates the scheduling protocol of the pods running the tasks of the workflow.
     """
 
     def __init__(
@@ -65,11 +62,8 @@
         namespace: Optional[str] = None,
         security_context: Optional[WorkflowSecurityContext] = None,
         ttl_strategy: Optional[TTLStrategy] = None,
-<<<<<<< HEAD
+        node_selectors: Optional[Dict[str, str]] = None,
         affinity: Optional[Affinity] = None,
-=======
-        node_selectors: Optional[Dict[str, str]] = None,
->>>>>>> 327df4bb
     ):
         self.name = f'{name.replace("_", "-")}'  # RFC1123
         self.namespace = namespace or 'default'
@@ -78,12 +72,9 @@
         self.security_context = security_context
         self.service_account_name = service_account_name
         self.labels = labels
-<<<<<<< HEAD
         self.ttl_strategy = ttl_strategy
+        self.node_selector = node_selectors
         self.affinity = affinity
-=======
-        self.node_selector = node_selectors
->>>>>>> 327df4bb
 
         self.dag_template = IoArgoprojWorkflowV1alpha1DAGTemplate(tasks=[])
         self.exit_template = IoArgoprojWorkflowV1alpha1Template(
