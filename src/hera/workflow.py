"""The implementation of a Hera workflow for Argo-based workflows"""
from typing import Dict, List, Optional, Tuple, Union

from argo_workflows.models import (
    IoArgoprojWorkflowV1alpha1Arguments,
    IoArgoprojWorkflowV1alpha1VolumeClaimGC,
    IoArgoprojWorkflowV1alpha1Workflow,
    IoArgoprojWorkflowV1alpha1WorkflowSpec,
    LocalObjectReference,
    ObjectMeta,
)

import hera
from hera.affinity import Affinity
from hera.dag import DAG
from hera.host_alias import HostAlias
from hera.metric import Metric, Metrics
from hera.parameter import Parameter
from hera.security_context import WorkflowSecurityContext
from hera.task import Task
from hera.toleration import Toleration
from hera.ttl_strategy import TTLStrategy
from hera.validators import validate_name
from hera.volume_claim_gc import VolumeClaimGCStrategy
from hera.workflow_editors import add_task, add_tasks
from hera.workflow_service import WorkflowService


class Workflow:
    """A workflow representation.

    The workflow is used as a functional representation for a collection of tasks and
    steps. The workflow context controls the overall behaviour of tasks, such as whether to notify completion, whether
    to execute retires, overall parallelism, etc. The workflow can be constructed and submitted to multiple Argo
    endpoints as long as a token can be associated with the endpoint at the given domain.

    Parameters
    ----------
    name: str
        The workflow name. Note that the workflow initiation will replace underscores with dashes.
    service: Optional[WorkflowService] = None
        A workflow service to use for submissions. See `hera.v1.workflow_service.WorkflowService`.
    parallelism: Optional[int] = None
        The number of parallel tasks to run in case a task group is executed for multiple tasks.
    service_account_name: Optional[str] = None,
        The name of the service account to use in all workflow tasks.
    labels: Optional[Dict[str, str]] = None
        A dictionary of labels to attach to the Workflow object metadata.
    annotations: Optional[Dict[str, str]] = None
        A dictionary of annotations to attach to the Workflow object metadata.
    security_context: Optional[WorkflowSecurityContext] = None
        Define security settings for all containers in the workflow.
    image_pull_secrets: Optional[List[str]] = None
        A list of image pull secrets. This is used to authenticate with the private image registry of the images
        used by tasks.
    workflow_template_ref: Optional[str] = None
        The name of the workflowTemplate reference. WorkflowTemplateRef is a reference to a WorkflowTemplate resource.
        If you create a WorkflowTemplate resource either clusterWorkflowTemplate or not (clusterScope attribute bool)
        you can reference it again and again when you create a new Workflow without specifying the same tasks and
        dependencies. Official doc: https://argoproj.github.io/argo-workflows/fields/#workflowtemplateref
    ttl_strategy: Optional[TTLStrategy] = None
        The time to live strategy of the workflow.
    volume_claim_gc_strategy: Optional[VolumeClaimGCStrategy] = None
        Define how to delete volumes from completed Workflows.
    host_aliases: Optional[List[HostAlias]] = None
        Mappings between IP and hostnames.
    node_selectors: Optional[Dict[str, str]] = None
        A collection of key value pairs that denote node selectors. This is used for scheduling purposes. If the task
        requires GPU resources, clients are encouraged to add a node selector for a node that can satisfy the
        requested resources. In addition, clients are encouraged to specify a GPU toleration, depending on the platform
        they submit the workflow to.
    affinity: Optional[Affinity] = None
        The task affinity. This dictates the scheduling protocol of the pods running the tasks of the workflow.
    dag: Optional[DAG] = None
        The DAG to execute as part of the workflow.
    parameters: Optional[List[Parameter]] = None
        Any global parameters for the workflow.
    tolerations: Optional[List[Toleration]] = None
        List of tolerations for the pod executing the task. This is used for scheduling purposes.
    generate_name: bool = False
        Whether to use the provided name as a prefix for workflow name generation.
        If set and the workflow is created, the field `generated_name` will be populated.
    active_deadline_seconds: Optional[int] = None
        Optional duration in seconds relative to the workflow start time which the workflow
        is allowed to run.
    metrics: Optional[Union[Metric, List[Metric], Metrics]] = None
        Any built-in/custom Prometheus metrics to track.
    """

    def __init__(
        self,
        name: str,
        service: Optional[WorkflowService] = None,
        parallelism: Optional[int] = None,
        service_account_name: Optional[str] = None,
        labels: Optional[Dict[str, str]] = None,
        annotations: Optional[Dict[str, str]] = None,
        security_context: Optional[WorkflowSecurityContext] = None,
        image_pull_secrets: Optional[List[str]] = None,
        workflow_template_ref: Optional[str] = None,
        ttl_strategy: Optional[TTLStrategy] = None,
        volume_claim_gc_strategy: Optional[VolumeClaimGCStrategy] = None,
        host_aliases: Optional[List[HostAlias]] = None,
        node_selectors: Optional[Dict[str, str]] = None,
        affinity: Optional[Affinity] = None,
        dag: Optional[DAG] = None,
        parameters: Optional[List[Parameter]] = None,
        tolerations: Optional[List[Toleration]] = None,
        generate_name: bool = False,
        active_deadline_seconds: Optional[int] = None,
        metrics: Optional[Union[Metric, List[Metric], Metrics]] = None,
    ):
        self.name = validate_name(name)
        self._service = service
        self.parallelism = parallelism
        self.security_context = security_context
        self.service_account_name = service_account_name
        self.labels = labels
        self.annotations = annotations
        self.image_pull_secrets = image_pull_secrets
        self.workflow_template_ref = workflow_template_ref
        self.node_selector = node_selectors
        self.ttl_strategy = ttl_strategy
        self.affinity = affinity
        self.parameters = parameters
        self.tolerations = tolerations
        self.in_context = False
        self.volume_claim_gc_strategy = volume_claim_gc_strategy
        self.host_aliases = host_aliases
        self.dag = dag
        self.generate_name = generate_name
        self.active_deadline_seconds = active_deadline_seconds
        self.exit_task: Optional[str] = None
        self.tasks: List["Task"] = []
<<<<<<< HEAD
        self.metrics: Optional[Metrics] = None
        if metrics:
            if isinstance(metrics, Metric):
                self.metrics = Metrics([metrics])
            elif isinstance(metrics, list):
                assert all([isinstance(m, Metric) for m in metrics])
                self.metrics = Metrics(metrics)
            elif isinstance(metrics, Metrics):
                self.metrics = metrics
            else:
                raise ValueError(
                    "Unknown type provided for `metrics`, expected type is "
                    "`Optional[Union[Metric, List[Metric], Metrics]]`"
                )
=======
        self.generated_name: Optional[str] = None
>>>>>>> fbaaed2d

    @property
    def service(self) -> WorkflowService:
        if self._service is None:
            self._service = WorkflowService()
        return self._service

    @service.setter
    def service(self, value: WorkflowService):
        self._service = value

    def get_name(self) -> str:
        """
        Returns the name of the workflow. This is useful in combination with
        `generate_name=True` as the name is created upon workflow creation
        """
        return "{{workflow.name}}"

    def _build_metadata(self, use_name=True) -> ObjectMeta:
        """Assembles the metadata of the workflow"""
        metadata = ObjectMeta()
        if use_name:
            if self.generate_name:
                setattr(metadata, "generate_name", self.name)
            else:
                setattr(metadata, "name", self.name)
        if self.labels:
            setattr(metadata, "labels", self.labels)
        if self.annotations:
            setattr(metadata, "annotations", self.annotations)
        return metadata

    def _build_spec(self, workflow_template: bool = False) -> IoArgoprojWorkflowV1alpha1WorkflowSpec:
        """Assembles the spec of the workflow"""
        # Main difference between workflow and workflow template spec is that WT
        # (generally) doesn't have an entrypoint
        assert self.dag is not None
        spec = IoArgoprojWorkflowV1alpha1WorkflowSpec()
        templates = self.dag._build_templates()

        if not workflow_template:
            templates += self.dag.build()
            setattr(spec, "entrypoint", self.name)

        setattr(spec, "templates", templates)

        if self.parallelism is not None:
            setattr(spec, "parallelism", self.parallelism)

        if self.ttl_strategy is not None:
            setattr(spec, "ttl_strategy", self.ttl_strategy.build())

        if self.volume_claim_gc_strategy is not None:
            setattr(
                spec,
                "volume_claim_gc",
                IoArgoprojWorkflowV1alpha1VolumeClaimGC(strategy=self.volume_claim_gc_strategy.value),
            )

        if self.host_aliases is not None:
            setattr(spec, "host_aliases", [h.argo_host_alias for h in self.host_aliases])

        if self.security_context is not None:
            security_context = self.security_context.get_security_context()
            setattr(spec, "security_context", security_context)

        if self.service_account_name is not None:
            # setattr(main_template, "service_account_name", self.service_account_name) #TODO Is this needed?
            setattr(spec, "service_account_name", self.service_account_name)

        if self.image_pull_secrets is not None:
            secret_refs = [LocalObjectReference(name=name) for name in self.image_pull_secrets]
            setattr(spec, "image_pull_secrets", secret_refs)

        if self.parameters is not None:
            setattr(
                spec,
                "arguments",
                IoArgoprojWorkflowV1alpha1Arguments(parameters=[p.as_argument() for p in self.parameters]),
            )

        if self.affinity is not None:
            setattr(spec, "affinity", self.affinity._build())

        if self.node_selector is not None:
            setattr(spec, "node_selector", self.node_selector)

        if self.tolerations is not None:
            ts = [t.build() for t in self.tolerations]
            setattr(spec, "tolerations", ts)

        if self.active_deadline_seconds is not None:
            setattr(spec, "active_deadline_seconds", self.active_deadline_seconds)

        vct = self.dag._build_volume_claim_templates()
        if vct:
            setattr(spec, "volume_claim_templates", vct)

        pcvs = self.dag._build_persistent_volume_claims()
        if pcvs:
            setattr(spec, "volumes", pcvs)

        if self.exit_task is not None:
            setattr(spec, "on_exit", self.exit_task)

        if self.metrics is not None:
            setattr(spec, "metrics", self.metrics.build())

        return spec

    def build(self) -> IoArgoprojWorkflowV1alpha1Workflow:
        """Builds the workflow core representation"""
        return IoArgoprojWorkflowV1alpha1Workflow(metadata=self._build_metadata(), spec=self._build_spec())

    def __enter__(self) -> "Workflow":
        """Enter the context of the workflow.

        Note that this creates a DAG if one is not specified. This supports using `with Workflow(...)`.
        """
        self.in_context = True
        if self.dag:
            raise ValueError("DAG already set for workflow")
        self.dag = DAG(name=self.name)
        hera.dag_context.enter(self.dag)
        return self

    def __exit__(self, exc_type, exc_val, exc_tb) -> None:
        """Leave the context of the workflow.

        This supports using `with Workflow(...)`.
        """
        self.in_context = False
        hera.dag_context.exit()

    def add_task(self, t: Task) -> "Workflow":
        """Add a task to the workflow"""
        add_task(self, t)
        return self

    def add_tasks(self, *ts: Task) -> "Workflow":
        """Add a collection of tasks to the workflow"""
        add_tasks(self, *ts)
        return self

    def create(self) -> "Workflow":
        """Creates the workflow"""
        assert self.dag
        if self.in_context:
            raise ValueError("Cannot invoke `create` when using a Hera context")

        resulting_argo_wf = self.service.create_workflow(self.build())
        if self.generate_name:
            self.generated_name = resulting_argo_wf.metadata.get("name")

        return self

    def on_exit(self, other: Union[Task, DAG]) -> None:
        """Add a task or a DAG to execute upon workflow exit"""
        if isinstance(other, Task):
            self.exit_task = other.name
            other.is_exit_task = True
        elif isinstance(other, DAG):
            # If the exit task is a DAG, we need to propagate the DAG and its
            # templates by instantiating a task within the current context.
            # The name will never be used; it's only present because the
            # field is mandatory.
            t = Task("temp-name-for-hera-exit-dag", dag=other)
            t.is_exit_task = True
            self.exit_task = other.name
        else:
            raise ValueError(f"Unrecognized exit type {type(other)}, supported types are `Task` and `DAG`")

    def delete(self) -> Tuple[object, int, dict]:
        """Deletes the workflow"""
        return self.service.delete_workflow(self.name)

    def get_parameter(self, name: str) -> Parameter:
        """Assembles the specified parameter name into a parameter specification"""
        if self.parameters is None or next((p for p in self.parameters if p.name == name), None) is None:
            raise KeyError(f"`{name}` is not a valid workflow parameter")
        return Parameter(name, value=f"{{{{workflow.parameters.{name}}}}}")<|MERGE_RESOLUTION|>--- conflicted
+++ resolved
@@ -132,7 +132,7 @@
         self.active_deadline_seconds = active_deadline_seconds
         self.exit_task: Optional[str] = None
         self.tasks: List["Task"] = []
-<<<<<<< HEAD
+        self.generated_name: Optional[str] = None
         self.metrics: Optional[Metrics] = None
         if metrics:
             if isinstance(metrics, Metric):
@@ -147,9 +147,6 @@
                     "Unknown type provided for `metrics`, expected type is "
                     "`Optional[Union[Metric, List[Metric], Metrics]]`"
                 )
-=======
-        self.generated_name: Optional[str] = None
->>>>>>> fbaaed2d
 
     @property
     def service(self) -> WorkflowService:
