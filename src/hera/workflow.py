"""The implementation of a Hera workflow for Argo-based workflows"""
from typing import Dict, List, Optional, Tuple, Union

from argo_workflows.models import (
    IoArgoprojWorkflowV1alpha1Arguments,
    IoArgoprojWorkflowV1alpha1VolumeClaimGC,
    IoArgoprojWorkflowV1alpha1Workflow,
    IoArgoprojWorkflowV1alpha1WorkflowSpec,
    LocalObjectReference,
    ObjectMeta,
)

import hera
from hera.affinity import Affinity
from hera.dag import DAG
from hera.host_alias import HostAlias
from hera.parameter import Parameter
from hera.security_context import WorkflowSecurityContext
from hera.task import Task
from hera.toleration import Toleration
from hera.ttl_strategy import TTLStrategy
from hera.validators import validate_name
from hera.volume_claim_gc import VolumeClaimGCStrategy
from hera.workflow_editors import add_task, add_tasks
from hera.workflow_service import WorkflowService


class Workflow:
    """A workflow representation.

    The workflow is used as a functional representation for a collection of tasks and
    steps. The workflow context controls the overall behaviour of tasks, such as whether to notify completion, whether
    to execute retires, overall parallelism, etc. The workflow can be constructed and submitted to multiple Argo
    endpoints as long as a token can be associated with the endpoint at the given domain.

    Parameters
    ----------
    name: str
        The workflow name. Note that the workflow initiation will replace underscores with dashes.
    service: Optional[WorkflowService] = None
        A workflow service to use for submissions. See `hera.v1.workflow_service.WorkflowService`.
    parallelism: Optional[int] = None
        The number of parallel tasks to run in case a task group is executed for multiple tasks.
    service_account_name: Optional[str] = None,
        The name of the service account to use in all workflow tasks.
    labels: Optional[Dict[str, str]] = None
        A dictionary of labels to attach to the Workflow object metadata.
    annotations: Optional[Dict[str, str]] = None
        A dictionary of annotations to attach to the Workflow object metadata.
    security_context: Optional[WorkflowSecurityContext] = None
        Define security settings for all containers in the workflow.
    image_pull_secrets: Optional[List[str]] = None
        A list of image pull secrets. This is used to authenticate with the private image registry of the images
        used by tasks.
    workflow_template_ref: Optional[str] = None
        The name of the workflowTemplate reference. WorkflowTemplateRef is a reference to a WorkflowTemplate resource.
        If you create a WorkflowTemplate resource either clusterWorkflowTemplate or not (clusterScope attribute bool)
        you can reference it again and again when you create a new Workflow without specifying the same tasks and
        dependencies. Official doc: https://argoproj.github.io/argo-workflows/fields/#workflowtemplateref
    ttl_strategy: Optional[TTLStrategy] = None
        The time to live strategy of the workflow.
    volume_claim_gc_strategy: Optional[VolumeClaimGCStrategy] = None
        Define how to delete volumes from completed Workflows.
    host_aliases: Optional[List[HostAlias]] = None
        Mappings between IP and hostnames.
    node_selectors: Optional[Dict[str, str]] = None
        A collection of key value pairs that denote node selectors. This is used for scheduling purposes. If the task
        requires GPU resources, clients are encouraged to add a node selector for a node that can satisfy the
        requested resources. In addition, clients are encouraged to specify a GPU toleration, depending on the platform
        they submit the workflow to.
    affinity: Optional[Affinity] = None
        The task affinity. This dictates the scheduling protocol of the pods running the tasks of the workflow.
    dag: Optional[DAG] = None
        The DAG to execute as part of the workflow.
    parameters: Optional[List[Parameter]] = None
        Any global parameters for the workflow.
    tolerations: Optional[List[Toleration]] = None
        List of tolerations for the pod executing the task. This is used for scheduling purposes.
<<<<<<< HEAD
    generate_name: bool = False
        Whether to use the provided name as a prefix for workflow name generation
=======
    active_deadline_seconds: Optional[int] = None
        Optional duration in seconds relative to the workflow start time which the workflow
        is allowed to run.
>>>>>>> dfdf7cdc
    """

    def __init__(
        self,
        name: str,
        service: Optional[WorkflowService] = None,
        parallelism: Optional[int] = None,
        service_account_name: Optional[str] = None,
        labels: Optional[Dict[str, str]] = None,
        annotations: Optional[Dict[str, str]] = None,
        security_context: Optional[WorkflowSecurityContext] = None,
        image_pull_secrets: Optional[List[str]] = None,
        workflow_template_ref: Optional[str] = None,
        ttl_strategy: Optional[TTLStrategy] = None,
        volume_claim_gc_strategy: Optional[VolumeClaimGCStrategy] = None,
        host_aliases: Optional[List[HostAlias]] = None,
        node_selectors: Optional[Dict[str, str]] = None,
        affinity: Optional[Affinity] = None,
        dag: Optional[DAG] = None,
        parameters: Optional[List[Parameter]] = None,
        tolerations: Optional[List[Toleration]] = None,
<<<<<<< HEAD
        generate_name: bool = False,
=======
        active_deadline_seconds: Optional[int] = None,
>>>>>>> dfdf7cdc
    ):
        self.name = validate_name(name)
        self.service = service or WorkflowService()
        self.parallelism = parallelism
        self.security_context = security_context
        self.service_account_name = service_account_name
        self.labels = labels
        self.annotations = annotations
        self.image_pull_secrets = image_pull_secrets
        self.workflow_template_ref = workflow_template_ref
        self.node_selector = node_selectors
        self.ttl_strategy = ttl_strategy
        self.affinity = affinity
        self.parameters = parameters
        self.tolerations = tolerations
        self.in_context = False
        self.volume_claim_gc_strategy = volume_claim_gc_strategy
        self.host_aliases = host_aliases
        self.dag = dag
<<<<<<< HEAD
        self.generate_name = generate_name
=======
        self.active_deadline_seconds = active_deadline_seconds
>>>>>>> dfdf7cdc
        self.exit_task: Optional[str] = None
        self.tasks: List["Task"] = []

    def get_name(self) -> str:
        """
        Returns the name of the workflow. This is useful in combination with
        `generate_name=True` as the name is created upon workflow creation
        """
        return "{{workflow.name}}"

    def _build_metadata(self, use_name=True) -> ObjectMeta:
        """Assembles the metadata of the workflow"""
        metadata = ObjectMeta()
        if use_name:
            if self.generate_name:
                setattr(metadata, "generate_name", self.name)
            else:
                setattr(metadata, "name", self.name)
        if self.labels:
            setattr(metadata, "labels", self.labels)
        if self.annotations:
            setattr(metadata, "annotations", self.annotations)
        return metadata

    def _build_spec(self, workflow_template: bool = False) -> IoArgoprojWorkflowV1alpha1WorkflowSpec:
        """Assembles the spec of the workflow"""
        # Main difference between workflow and workflow template spec is that WT
        # (generally) doesn't have an entrypoint
        assert self.dag is not None
        spec = IoArgoprojWorkflowV1alpha1WorkflowSpec()
        templates = self.dag._build_templates()

        if not workflow_template:
            templates += self.dag.build()
            setattr(spec, "entrypoint", self.name)

        setattr(spec, "templates", templates)

        if self.parallelism is not None:
            setattr(spec, "parallelism", self.parallelism)

        if self.ttl_strategy is not None:
            setattr(spec, "ttl_strategy", self.ttl_strategy.build())

        if self.volume_claim_gc_strategy is not None:
            setattr(
                spec,
                "volume_claim_gc",
                IoArgoprojWorkflowV1alpha1VolumeClaimGC(strategy=self.volume_claim_gc_strategy.value),
            )

        if self.host_aliases is not None:
            setattr(spec, "host_aliases", [h.argo_host_alias for h in self.host_aliases])

        if self.security_context is not None:
            security_context = self.security_context.get_security_context()
            setattr(spec, "security_context", security_context)

        if self.service_account_name is not None:
            # setattr(main_template, "service_account_name", self.service_account_name) #TODO Is this needed?
            setattr(spec, "service_account_name", self.service_account_name)

        if self.image_pull_secrets is not None:
            secret_refs = [LocalObjectReference(name=name) for name in self.image_pull_secrets]
            setattr(spec, "image_pull_secrets", secret_refs)

        if self.parameters is not None:
            setattr(
                spec,
                "arguments",
                IoArgoprojWorkflowV1alpha1Arguments(parameters=[p.as_argument() for p in self.parameters]),
            )

        if self.affinity is not None:
            setattr(spec, "affinity", self.affinity._build())

        if self.node_selector is not None:
            setattr(spec, "node_selector", self.node_selector)

        if self.tolerations is not None:
            ts = [t.build() for t in self.tolerations]
            setattr(spec, "tolerations", ts)

        if self.active_deadline_seconds is not None:
            setattr(spec, "active_deadline_seconds", self.active_deadline_seconds)

        vct = self.dag._build_volume_claim_templates()
        if vct:
            setattr(spec, "volume_claim_templates", vct)

        pcvs = self.dag._build_persistent_volume_claims()
        if pcvs:
            setattr(spec, "volumes", pcvs)

        if self.exit_task is not None:
            setattr(spec, "on_exit", self.exit_task)

        return spec

    def build(self) -> IoArgoprojWorkflowV1alpha1Workflow:
        """Builds the workflow core representation"""
        return IoArgoprojWorkflowV1alpha1Workflow(metadata=self._build_metadata(), spec=self._build_spec())

    def __enter__(self) -> "Workflow":
        """Enter the context of the workflow.

        Note that this creates a DAG if one is not specified. This supports using `with Workflow(...)`.
        """
        self.in_context = True
        if self.dag:
            raise ValueError("DAG already set for workflow")
        self.dag = DAG(name=self.name)
        hera.dag_context.enter(self.dag)
        return self

    def __exit__(self, exc_type, exc_val, exc_tb) -> None:
        """Leave the context of the workflow.

        This supports using `with Workflow(...)`.
        """
        self.in_context = False
        hera.dag_context.exit()

    def add_task(self, t: Task) -> "Workflow":
        """Add a task to the workflow"""
        add_task(self, t)
        return self

    def add_tasks(self, *ts: Task) -> "Workflow":
        """Add a collection of tasks to the workflow"""
        add_tasks(self, *ts)
        return self

    def create(self) -> "Workflow":
        """Creates the workflow"""
        assert self.dag
        if self.in_context:
            raise ValueError("Cannot invoke `create` when using a Hera context")

        self.service.create_workflow(self.build())
        return self

    def on_exit(self, other: Union[Task, DAG]) -> None:
        """Add a task or a DAG to execute upon workflow exit"""
        if isinstance(other, Task):
            self.exit_task = other.name
            other.is_exit_task = True
        else:
            # If the exit task is a DAG, we need to propagate the DAG and its
            # templates by instantiating a task within the current context.
            # The name will never be used; it's only present because the
            # field is mandatory.
            t = Task("temp-name-for-hera-exit-dag", dag=other)
            t.is_exit_task = True
            self.exit_task = other.name

    def delete(self) -> Tuple[object, int, dict]:
        """Deletes the workflow"""
        return self.service.delete_workflow(self.name)

    def get_parameter(self, name: str) -> Parameter:
        """Assembles the specified parameter name into a parameter specification"""
        if self.parameters is None or next((p for p in self.parameters if p.name == name), None) is None:
            raise KeyError("`{name}` not in workflow parameters")
        return Parameter(name, value=f"{{{{workflow.parameters.{name}}}}}")<|MERGE_RESOLUTION|>--- conflicted
+++ resolved
@@ -76,14 +76,11 @@
         Any global parameters for the workflow.
     tolerations: Optional[List[Toleration]] = None
         List of tolerations for the pod executing the task. This is used for scheduling purposes.
-<<<<<<< HEAD
     generate_name: bool = False
         Whether to use the provided name as a prefix for workflow name generation
-=======
     active_deadline_seconds: Optional[int] = None
         Optional duration in seconds relative to the workflow start time which the workflow
         is allowed to run.
->>>>>>> dfdf7cdc
     """
 
     def __init__(
@@ -105,11 +102,8 @@
         dag: Optional[DAG] = None,
         parameters: Optional[List[Parameter]] = None,
         tolerations: Optional[List[Toleration]] = None,
-<<<<<<< HEAD
         generate_name: bool = False,
-=======
         active_deadline_seconds: Optional[int] = None,
->>>>>>> dfdf7cdc
     ):
         self.name = validate_name(name)
         self.service = service or WorkflowService()
@@ -129,11 +123,8 @@
         self.volume_claim_gc_strategy = volume_claim_gc_strategy
         self.host_aliases = host_aliases
         self.dag = dag
-<<<<<<< HEAD
         self.generate_name = generate_name
-=======
         self.active_deadline_seconds = active_deadline_seconds
->>>>>>> dfdf7cdc
         self.exit_task: Optional[str] = None
         self.tasks: List["Task"] = []
 
