"""The implementation of a Hera workflow for Argo-based workflows"""
import warnings
from typing import Dict, List, Optional
from uuid import uuid4

from argo_workflows.models import (
    IoArgoprojWorkflowV1alpha1DAGTemplate,
    IoArgoprojWorkflowV1alpha1Template,
    IoArgoprojWorkflowV1alpha1Workflow,
    IoArgoprojWorkflowV1alpha1WorkflowSpec,
<<<<<<< HEAD
    LocalObjectReference,
=======
    IoArgoprojWorkflowV1alpha1WorkflowTemplateRef,
>>>>>>> f753548e
    ObjectMeta,
)

from hera.security_context import WorkflowSecurityContext
from hera.task import Task
from hera.volumes import Volume
from hera.workflow_service import WorkflowService

# by default, `DeprecationWarning`s are silenced, this removes the warning from the filter so it
# can be issued to users
warnings.simplefilter('always', DeprecationWarning)


class Workflow:
    """A workflow representation.

    The workflow is used as a functional representation for a collection of tasks and
    steps. The workflow context controls the overall behaviour of tasks, such as whether to notify completion, whether
    to execute retires, overall parallelism, etc. The workflow can be constructed and submitted to multiple Argo
    endpoints as long as a token can be associated with the endpoint at the given domain.

    Parameters
    ----------
    name: str
        The workflow name. Note that the workflow initiation will replace underscores with dashes.
    service: WorkflowService
        A workflow service to use for submissions. See `hera.v1.workflow_service.WorkflowService`.
    parallelism: int = 50
        The number of parallel tasks to run in case a task group is executed for multiple tasks.
    service_account_name: Optional[str] = None
        The name of the service account to use in all workflow tasks.
    labels: Optional[Dict[str, str]] = None
        A Dict of labels to attach to the Workflow object metadata
    namespace: Optional[str] = 'default'
        The namespace to use for creating the Workflow.  Defaults to "default"
<<<<<<< HEAD
    security_context:  Optional[WorkflowSecurityContext] = None
        Define security settings for all containers in the workflow.
    image_pull_secrets: Optional[List[str]] = None
        A list of image pull secrets. This is used to authenticate with the private image registry of the images
        used by tasks.
=======
    workflow_template_ref: Optional[str] = None
        The name of the workflowTemplate reference. WorkflowTemplateRef is a reference to a WorkflowTemplate resource.
        If you create a WorkflowTemplate resource either clusterWorkflowTemplate or not (clusterScope attribute bool)
        you can reference it again and again when you create a new Workflow without specifying the same tasks and
        dependencies. Official doc: https://argoproj.github.io/argo-workflows/fields/#workflowtemplateref
>>>>>>> f753548e
    """

    def __init__(
        self,
        name: str,
        service: WorkflowService,
        parallelism: int = 50,
        service_account_name: Optional[str] = None,
        labels: Optional[Dict[str, str]] = None,
        namespace: Optional[str] = None,
        security_context: Optional[WorkflowSecurityContext] = None,
<<<<<<< HEAD
        image_pull_secrets: Optional[List[str]] = None,
=======
        workflow_template_ref: Optional[str] = None,
>>>>>>> f753548e
    ):
        self.name = f'{name.replace("_", "-")}-{str(uuid4()).split("-")[0]}'  # RFC1123
        self.namespace = namespace or 'default'
        self.service = service
        self.parallelism = parallelism
        self.security_context = security_context
        self.service_account_name = service_account_name
        self.labels = labels
<<<<<<< HEAD
        self.image_pull_secrets = image_pull_secrets
=======
        self.workflow_template_ref = workflow_template_ref
>>>>>>> f753548e

        self.dag_template = IoArgoprojWorkflowV1alpha1DAGTemplate(tasks=[])
        self.template = IoArgoprojWorkflowV1alpha1Template(
            name=self.name,
            steps=[],
            dag=self.dag_template,
            parallelism=self.parallelism,
        )

        # if a template ref was passed then the Workflow is gonna be
        # created from that template, otherwise a new Workflow
        if self.workflow_template_ref:
            self.workflow_template = IoArgoprojWorkflowV1alpha1WorkflowTemplateRef(name=self.workflow_template_ref)

            self.spec = IoArgoprojWorkflowV1alpha1WorkflowSpec(
                workflow_template_ref=self.workflow_template,
                entrypoint=self.workflow_template_ref,
                volumes=[],
                volume_claim_templates=[],
            )
        else:
            self.spec = IoArgoprojWorkflowV1alpha1WorkflowSpec(
                templates=[self.template], entrypoint=self.name, volumes=[], volume_claim_templates=[]
            )

        if self.security_context:
            security_context = self.security_context.get_security_context()
            setattr(self.spec, 'security_context', security_context)

        if self.service_account_name:
            setattr(self.template, 'service_account_name', self.service_account_name)
            setattr(self.spec, 'service_account_name', self.service_account_name)

        if self.image_pull_secrets:
            secret_refs = [LocalObjectReference(name=name) for name in self.image_pull_secrets]
            setattr(self.spec, 'image_pull_secrets', secret_refs)

        self.metadata = ObjectMeta(name=self.name)
        if self.labels:
            setattr(self.metadata, 'labels', self.labels)

        self.workflow = IoArgoprojWorkflowV1alpha1Workflow(metadata=self.metadata, spec=self.spec)

    def add_task(self, t: Task) -> None:
        """Adds a single task to the workflow"""
        self.add_tasks(t)

    def add_tasks(self, *ts: Task) -> None:
        """Adds multiple tasks to the workflow"""
        if not all(ts):
            return

        for t in ts:
            self.spec.templates.append(t.argo_template)

            if t.resources.volumes:
                for vol in t.resources.volumes:
                    if isinstance(vol, Volume):
                        # dynamically provisioned volumes need associated claims on the workflow spec
                        self.spec.volume_claim_templates.append(vol.get_claim_spec())
                    else:
                        self.spec.volumes.append(vol.get_volume())

            self.dag_template.tasks.append(t.argo_task)

    def add_head(self, t: Task, append: bool = True) -> None:
        """Adds a task at the head of the workflow so the workflow start with the given task.

        This sets the given task as a dependency of the starting tasks of the workflow.

        Parameters
        ----------
        t: Task
            The task to add to the head of the workflow.
        append: bool = True
            Whether to append the given task to the workflow.
        """
        if append:
            self.add_task(t)

        for template_task in self.dag_template.tasks:
            if template_task.name != t.name:
                if hasattr(template_task, 'dependencies'):
                    template_task.dependencies.append(t.name)
                else:
                    setattr(template_task, 'dependencies', [t.name])

    def add_tail(self, t: Task, append: bool = True) -> None:
        """Adds a task as the tail of the workflow so the workflow ends with the given task.

        This sets the given task's dependencies to all the tasks that are not listed as dependencies in the workflow.

        Parameters
        ----------
        t: Task
            The task to add to the tail of the workflow.
        append: bool = True
            Whether to append the given task to the workflow.
        """
        if append:
            self.add_task(t)

        dependencies = set()
        task_name_to_task = dict()
        for template_task in self.dag_template.tasks:
            if hasattr(template_task, 'dependencies'):
                dependencies.update(template_task.dependencies)
            if template_task.name != t.name:
                task_name_to_task[template_task.name] = template_task

        # the tasks that are not listed as dependencies are "end tasks" i.e nothing follows after
        # e.g if A -> B -> C then B.deps = [A] and C.deps = [B] but nothing lists C so C is "free"
        free_tasks = set(task_name_to_task.keys()).difference(dependencies)
        t.argo_task.dependencies = list(free_tasks)

    def submit(self, namespace: Optional[str] = None) -> IoArgoprojWorkflowV1alpha1Workflow:
        """Submits the workflow.

        Notes
        -----
        This method is deprecated in favor of `workflow.create(...)`.
        """
        warnings.warn("`submit` is deprecated in favor of `create`", DeprecationWarning, stacklevel=2)
        if namespace is None:
            namespace = self.namespace
        return self.service.submit(self.workflow, namespace)

    def create(self, namespace: Optional[str] = None) -> IoArgoprojWorkflowV1alpha1Workflow:
        """Creates the workflow"""
        if namespace is None:
            namespace = self.namespace
        return self.service.submit(self.workflow, namespace)<|MERGE_RESOLUTION|>--- conflicted
+++ resolved
@@ -8,11 +8,8 @@
     IoArgoprojWorkflowV1alpha1Template,
     IoArgoprojWorkflowV1alpha1Workflow,
     IoArgoprojWorkflowV1alpha1WorkflowSpec,
-<<<<<<< HEAD
+    IoArgoprojWorkflowV1alpha1WorkflowTemplateRef,
     LocalObjectReference,
-=======
-    IoArgoprojWorkflowV1alpha1WorkflowTemplateRef,
->>>>>>> f753548e
     ObjectMeta,
 )
 
@@ -48,19 +45,16 @@
         A Dict of labels to attach to the Workflow object metadata
     namespace: Optional[str] = 'default'
         The namespace to use for creating the Workflow.  Defaults to "default"
-<<<<<<< HEAD
     security_context:  Optional[WorkflowSecurityContext] = None
         Define security settings for all containers in the workflow.
     image_pull_secrets: Optional[List[str]] = None
         A list of image pull secrets. This is used to authenticate with the private image registry of the images
         used by tasks.
-=======
     workflow_template_ref: Optional[str] = None
         The name of the workflowTemplate reference. WorkflowTemplateRef is a reference to a WorkflowTemplate resource.
         If you create a WorkflowTemplate resource either clusterWorkflowTemplate or not (clusterScope attribute bool)
         you can reference it again and again when you create a new Workflow without specifying the same tasks and
         dependencies. Official doc: https://argoproj.github.io/argo-workflows/fields/#workflowtemplateref
->>>>>>> f753548e
     """
 
     def __init__(
@@ -72,11 +66,8 @@
         labels: Optional[Dict[str, str]] = None,
         namespace: Optional[str] = None,
         security_context: Optional[WorkflowSecurityContext] = None,
-<<<<<<< HEAD
+        workflow_template_ref: Optional[str] = None,
         image_pull_secrets: Optional[List[str]] = None,
-=======
-        workflow_template_ref: Optional[str] = None,
->>>>>>> f753548e
     ):
         self.name = f'{name.replace("_", "-")}-{str(uuid4()).split("-")[0]}'  # RFC1123
         self.namespace = namespace or 'default'
@@ -85,11 +76,8 @@
         self.security_context = security_context
         self.service_account_name = service_account_name
         self.labels = labels
-<<<<<<< HEAD
+        self.workflow_template_ref = workflow_template_ref
         self.image_pull_secrets = image_pull_secrets
-=======
-        self.workflow_template_ref = workflow_template_ref
->>>>>>> f753548e
 
         self.dag_template = IoArgoprojWorkflowV1alpha1DAGTemplate(tasks=[])
         self.template = IoArgoprojWorkflowV1alpha1Template(
