"""The implementation of a Hera workflow for Argo-based workflows"""
from typing import Dict, Optional
from uuid import uuid4

from argo_workflows.models import (
    IoArgoprojWorkflowV1alpha1DAGTemplate,
    IoArgoprojWorkflowV1alpha1Template,
    IoArgoprojWorkflowV1alpha1Workflow,
    IoArgoprojWorkflowV1alpha1WorkflowSpec,
    ObjectMeta,
)

from hera.security_context import WorkflowSecurityContext
from hera.task import Task
from hera.workflow_service import WorkflowService


class Workflow:
    """A workflow representation.

    The workflow is used as a functional representation for a collection of tasks and
    steps. The workflow context controls the overall behaviour of tasks, such as whether to notify completion, whether
    to execute retires, overall parallelism, etc. The workflow can be constructed and submitted to multiple Argo
    endpoints as long as a token can be associated with the endpoint at the given domain.

    Parameters
    ----------
    name: str
        The workflow name. Note that the workflow initiation will replace underscores with dashes.
    service: WorkflowService
        A workflow service to use for submissions. See `hera.v1.workflow_service.WorkflowService`.
    parallelism: int = 50
        The number of parallel tasks to run in case a task group is executed for multiple tasks.
    service_account_name: Optional[str] = None
        The name of the service account to use in all workflow tasks.
<<<<<<< HEAD
    security_context:  Optional[WorkflowSecurityContext] = None
        Define security settings for all containers in the workflow.
=======
    labels: Optional[Dict[str, str]] = None
        A Dict of labels to attach to the Workflow object metadata
    namespace: Optional[str] = 'default'
        The namespace to use for creating the Workflow.  Defaults to "default"
>>>>>>> 6e54eb3f
    """

    def __init__(
        self,
        name: str,
        service: WorkflowService,
        parallelism: int = 50,
        service_account_name: Optional[str] = None,
<<<<<<< HEAD
        security_context: Optional[WorkflowSecurityContext] = None,
=======
        labels: Optional[Dict[str, str]] = None,
        namespace: Optional[str] = None,
>>>>>>> 6e54eb3f
    ):
        self.name = f'{name.replace("_", "-")}-{str(uuid4()).split("-")[0]}'  # RFC1123
        self.namespace = namespace or 'default'
        self.service = service
        self.parallelism = parallelism
        self.service_account_name = service_account_name
        self.labels = labels

        self.dag_template = IoArgoprojWorkflowV1alpha1DAGTemplate(tasks=[])
        self.template = IoArgoprojWorkflowV1alpha1Template(
            name=self.name,
            steps=[],
            dag=self.dag_template,
            parallelism=self.parallelism,
        )
<<<<<<< HEAD
        self.metadata = V1ObjectMeta(name=self.name)
        if security_context is not None:
            security_context = security_context.get_security_context()
        self.spec = V1alpha1WorkflowSpec(
            templates=[self.template],
            entrypoint=self.name,
            service_account_name=self.service_account_name,
            security_context=security_context,
        )
        self.workflow = V1alpha1Workflow(metadata=self.metadata, spec=self.spec)
=======
        self.spec = IoArgoprojWorkflowV1alpha1WorkflowSpec(templates=[self.template], entrypoint=self.name)
        if self.service_account_name:
            setattr(self.template, 'service_account_name', self.service_account_name)
            setattr(self.spec, 'service_account_name', self.service_account_name)

        self.metadata = ObjectMeta(name=self.name)
        if self.labels:
            setattr(self.metadata, 'labels', self.labels)

        self.workflow = IoArgoprojWorkflowV1alpha1Workflow(metadata=self.metadata, spec=self.spec)
>>>>>>> 6e54eb3f

    def add_task(self, t: Task) -> None:
        """Adds a single task to the workflow"""
        self.add_tasks(t)

    def add_tasks(self, *ts: Task) -> None:
        """Adds multiple tasks to the workflow"""
        if not all(ts):
            return

        if not hasattr(self.spec, 'volume_claim_templates'):
            setattr(self.spec, 'volume_claim_templates', [])

        for t in ts:
            self.spec.templates.append(t.argo_template)

            if t.resources.volume:
                if hasattr(self.spec, 'volume_claim_template'):
                    self.spec.volume_claim_templates.append(t.resources.volume.get_claim_spec())
                else:
                    setattr(self.spec, 'volume_claim_templates', [t.resources.volume.get_claim_spec()])

            if t.resources.existing_volume:
                if hasattr(self.spec, 'volumes'):
                    self.spec.volumes.append(t.resources.existing_volume.get_volume())
                else:
                    setattr(self.spec, 'volumes', [t.resources.existing_volume.get_volume()])

            if t.resources.empty_dir_volume:
                if hasattr(self.spec, 'volumes'):
                    self.spec.volumes.append(t.resources.empty_dir_volume.get_volume())
                else:
                    setattr(self.spec, 'volumes', [t.resources.empty_dir_volume.get_volume()])

            if t.resources.secret_volume:
                if hasattr(self.spec, 'volumes'):
                    self.spec.volumes.append(t.resources.secret_volume.get_volume())
                else:
                    setattr(self.spec, 'volumes', [t.resources.secret_volume.get_volume()])

            if t.resources.config_map_volume:
                if hasattr(self.spec, 'volumes'):
                    self.spec.volumes.append(t.resources.config_map_volume.get_volume())
                else:
                    setattr(self.spec, 'volumes', [t.resources.config_map_volume.get_volume()])

            self.dag_template.tasks.append(t.argo_task)

    def add_head(self, t: Task, append: bool = True) -> None:
        """Adds a task at the head of the workflow so the workflow start with the given task.

        This sets the given task as a dependency of the starting tasks of the workflow.

        Parameters
        ----------
        t: Task
            The task to add to the head of the workflow.
        append: bool = True
            Whether to append the given task to the workflow.
        """
        if append:
            self.add_task(t)

        for template_task in self.dag_template.tasks:
            if template_task.name != t.name:
                if hasattr(template_task, 'dependencies'):
                    template_task.dependencies.append(t.name)
                else:
                    setattr(template_task, 'dependencies', [t.name])

    def add_tail(self, t: Task, append: bool = True) -> None:
        """Adds a task as the tail of the workflow so the workflow ends with the given task.

        This sets the given task's dependencies to all the tasks that are not listed as dependencies in the workflow.

        Parameters
        ----------
        t: Task
            The task to add to the tail of the workflow.
        append: bool = True
            Whether to append the given task to the workflow.
        """
        if append:
            self.add_task(t)

        dependencies = set()
        task_name_to_task = dict()
        for template_task in self.dag_template.tasks:
            if hasattr(template_task, 'dependencies'):
                dependencies.update(template_task.dependencies)
            if template_task.name != t.name:
                task_name_to_task[template_task.name] = template_task

        # the tasks that are not listed as dependencies are "end tasks" i.e nothing follows after
        # e.g if A -> B -> C then B.deps = [A] and C.deps = [B] but nothing lists C so C is "free"
        free_tasks = set(task_name_to_task.keys()).difference(dependencies)
        t.argo_task.dependencies = list(free_tasks)

    def submit(self, namespace: Optional[str] = None) -> IoArgoprojWorkflowV1alpha1Workflow:
        """Submits the workflow"""
        if namespace is None:
            namespace = self.namespace
        return self.service.submit(self.workflow, namespace)<|MERGE_RESOLUTION|>--- conflicted
+++ resolved
@@ -33,15 +33,12 @@
         The number of parallel tasks to run in case a task group is executed for multiple tasks.
     service_account_name: Optional[str] = None
         The name of the service account to use in all workflow tasks.
-<<<<<<< HEAD
     security_context:  Optional[WorkflowSecurityContext] = None
         Define security settings for all containers in the workflow.
-=======
     labels: Optional[Dict[str, str]] = None
         A Dict of labels to attach to the Workflow object metadata
     namespace: Optional[str] = 'default'
         The namespace to use for creating the Workflow.  Defaults to "default"
->>>>>>> 6e54eb3f
     """
 
     def __init__(
@@ -50,12 +47,9 @@
         service: WorkflowService,
         parallelism: int = 50,
         service_account_name: Optional[str] = None,
-<<<<<<< HEAD
         security_context: Optional[WorkflowSecurityContext] = None,
-=======
         labels: Optional[Dict[str, str]] = None,
         namespace: Optional[str] = None,
->>>>>>> 6e54eb3f
     ):
         self.name = f'{name.replace("_", "-")}-{str(uuid4()).split("-")[0]}'  # RFC1123
         self.namespace = namespace or 'default'
@@ -71,19 +65,7 @@
             dag=self.dag_template,
             parallelism=self.parallelism,
         )
-<<<<<<< HEAD
-        self.metadata = V1ObjectMeta(name=self.name)
-        if security_context is not None:
-            security_context = security_context.get_security_context()
-        self.spec = V1alpha1WorkflowSpec(
-            templates=[self.template],
-            entrypoint=self.name,
-            service_account_name=self.service_account_name,
-            security_context=security_context,
-        )
-        self.workflow = V1alpha1Workflow(metadata=self.metadata, spec=self.spec)
-=======
-        self.spec = IoArgoprojWorkflowV1alpha1WorkflowSpec(templates=[self.template], entrypoint=self.name)
+        self.spec = IoArgoprojWorkflowV1alpha1WorkflowSpec(templates=[self.template], entrypoint=self.name, security_context=security_context)
         if self.service_account_name:
             setattr(self.template, 'service_account_name', self.service_account_name)
             setattr(self.spec, 'service_account_name', self.service_account_name)
@@ -93,7 +75,6 @@
             setattr(self.metadata, 'labels', self.labels)
 
         self.workflow = IoArgoprojWorkflowV1alpha1Workflow(metadata=self.metadata, spec=self.spec)
->>>>>>> 6e54eb3f
 
     def add_task(self, t: Task) -> None:
         """Adds a single task to the workflow"""
