--- conflicted
+++ resolved
@@ -39,16 +39,9 @@
         token: Optional[str] = None,
         namespace: str = "default",
     ):
-<<<<<<< HEAD
-        self._host = host
-        self._verify_ssl = verify_ssl
-        self.namespace = namespace
-        api_client = Client(Config(host=self._host, verify_ssl=self._verify_ssl), token=token).api_client
-=======
         self._namespace = namespace
         self._config = Config(host=host, verify_ssl=verify_ssl)
         api_client = Client(self._config, token=token).api_client
->>>>>>> feeb142d
         self.service = WorkflowTemplateServiceApi(api_client=api_client)
 
     def create(
@@ -72,7 +65,7 @@
         argo.workflows.client.ApiException: Raised upon any HTTP-related errors
         """
         return self.service.create_workflow_template(
-            self.namespace,
+            self._namespace,
             IoArgoprojWorkflowV1alpha1WorkflowTemplateCreateRequest(template=workflow_template, _check_type=False),
             _check_return_type=False,
         )
@@ -93,4 +86,4 @@
         ------
         argo.workflows.client.ApiException: Raised upon any HTTP-related errors
         """
-        return self.service.delete_workflow_template(self.namespace, name)+        return self.service.delete_workflow_template(self._namespace, name)