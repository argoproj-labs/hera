--- conflicted
+++ resolved
@@ -40,16 +40,9 @@
         token: Optional[str] = None,
         namespace: str = "default",
     ):
-<<<<<<< HEAD
-        self._host = host
-        self._verify_ssl = verify_ssl
-        self.namespace = namespace
-        api_client = Client(Config(host=self._host, verify_ssl=self._verify_ssl), token=token).api_client
-=======
         self._namespace = namespace
         self._config = Config(host=host, verify_ssl=verify_ssl)
         api_client = Client(self._config, token=token).api_client
->>>>>>> feeb142d
         self.service = WorkflowServiceApi(api_client=api_client)
 
     def create(
@@ -73,7 +66,7 @@
         argo.workflows.client.ApiException
         """
         return self.service.create_workflow(
-            self.namespace,
+            self._namespace,
             IoArgoprojWorkflowV1alpha1WorkflowCreateRequest(workflow=workflow, _check_type=False),
             _check_return_type=False,
         )
@@ -94,7 +87,7 @@
         ------
         argo.workflows.client.ApiException
         """
-        return self.service.delete_workflow(self.namespace, name)
+        return self.service.delete_workflow(self._namespace, name)
 
     def get_workflow_link(self, name: str) -> str:
         """Assembles a workflow link for the given workflow name. Note that the returned path works only for Argo.
@@ -109,11 +102,7 @@
         str
             The workflow link.
         """
-<<<<<<< HEAD
-        return f"{self._host}/workflows/{self.namespace}/{name}?tab=workflow"
-=======
         return f"{self._config.host}/workflows/{self._namespace}/{name}?tab=workflow"
->>>>>>> feeb142d
 
     def get_workflow(self, name: str) -> IoArgoprojWorkflowV1alpha1Workflow:
         """Fetches a workflow by the specified name and namespace combination.
@@ -127,7 +116,7 @@
         -------
         IoArgoprojWorkflowV1alpha1Workflow
         """
-        return self.service.get_workflow(self.namespace, name, _check_return_type=False)
+        return self.service.get_workflow(self._namespace, name, _check_return_type=False)
 
     def get_workflow_status(self, name: str) -> WorkflowStatus:
         """Returns the workflow status of the workflow identified by the specified name.
