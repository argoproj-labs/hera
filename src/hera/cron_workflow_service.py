"""Holds the cron workflow service that supports client cron workflow creations"""
from typing import Optional, Tuple

from argo_workflows.apis import CronWorkflowServiceApi
from argo_workflows.models import (
    IoArgoprojWorkflowV1alpha1CreateCronWorkflowRequest,
    IoArgoprojWorkflowV1alpha1CronWorkflow,
    IoArgoprojWorkflowV1alpha1UpdateCronWorkflowRequest,
    IoArgoprojWorkflowV1alpha1WorkflowResumeRequest,
    IoArgoprojWorkflowV1alpha1WorkflowSuspendRequest,
)

from hera.client import Client
from hera.config import Config


class CronWorkflowService:
    """Argo cron workflow service for performing actions against cron workflows - creations, deletions, etc.

    Parameters
    ----------
    host: Optional[str] = None
        The host of the Argo server to submit workflowTemplate to. An attempt to assemble a host from Argo K8S cluster
        environment variables is pursued if this is not specified.
    verify_ssl: bool = True
        Whether to perform SSL/TLS verification. Set this to false to skip verifying SSL certificate when submitting
        workflowTemplate from an HTTPS server.
    token: Optional[str] = None
        The token to use for authentication purposes. Note that this assumes the Argo deployment is fronted with a
        deployment/service that can intercept a request and check the Bearer token. An attempt is performed to get the
        token from the global context (`hera.set_global_token`).
    namespace: str = 'default'
        The K8S namespace the cron workflow service creates cron workflows in.
        This defaults to the `default` namespace.
    """

    def __init__(
        self,
        host: Optional[str] = None,
        verify_ssl: bool = True,
        token: Optional[str] = None,
        namespace: str = "default",
    ):
<<<<<<< HEAD
        self._host = host
        self._verify_ssl = verify_ssl
        self.namespace = namespace
        api_client = Client(Config(host=self._host, verify_ssl=self._verify_ssl), token=token).api_client
=======
        self._namespace = namespace
        self._config = Config(host=host, verify_ssl=verify_ssl)
        api_client = Client(self._config, token=token).api_client
>>>>>>> feeb142d
        self.service = CronWorkflowServiceApi(api_client=api_client)

    def create(self, cron_workflow: IoArgoprojWorkflowV1alpha1CronWorkflow) -> IoArgoprojWorkflowV1alpha1CronWorkflow:
        """Creates given cron workflow in the argo server.

        Parameters
        ----------
        cron_workflow: V1alpha1CronWorkflow
            The cron workflow to create.
        namespace: str = 'default'
            The K8S namespace of the Argo server to create the cron workflow in.

        Returns
        -------
        IoArgoprojWorkflowV1alpha1CronWorkflow
            The created cron workflow.

        Raises
        ------
        argo.workflows.client.ApiException: Raised upon any HTTP-related errors
        """
        return self.service.create_cron_workflow(
            self.namespace,
            IoArgoprojWorkflowV1alpha1CreateCronWorkflowRequest(cron_workflow=cron_workflow, _check_type=False),
            _check_return_type=False,
        )

    def update(
        self,
        name: str,
        cron_workflow: IoArgoprojWorkflowV1alpha1CronWorkflow,
    ) -> IoArgoprojWorkflowV1alpha1CronWorkflow:
        """Updates given cron workflow in the argo server.

        Parameters
        ----------
        name: str
            The name of the cron workflow to update.
        cron_workflow: IoArgoprojWorkflowV1alpha1CronWorkflow
            The new workflow to associate with the given cron workflow name.

        Returns
        -------
        IoArgoprojWorkflowV1alpha1CronWorkflow
            The updated cron workflow.

        Raises
        ------
        argo.workflows.client.ApiException: Raised upon any HTTP-related errors
        """
        return self.service.update_cron_workflow(
            self.namespace,
            name,
            IoArgoprojWorkflowV1alpha1UpdateCronWorkflowRequest(cron_workflow=cron_workflow, _check_type=False),
            _check_return_type=False,
        )

    def delete(self, name: str) -> Tuple[object, int, dict]:
        """Deletes a cron workflow from the given namespace based on the specified name.

        Parameters
        ----------
        name: str
            The name of the cron workflow to delete.

        Returns
        -------
            Tuple(object, status_code(int), headers(HTTPHeaderDict))

        Raises
        ------
        argo.workflows.client.ApiException: Raised upon any HTTP-related errors
        """
        return self.service.delete_cron_workflow(self.namespace, name)

    def suspend(self, name: str) -> Tuple[object, int, dict]:
        """Suspends a cron workflow from the given namespace based on the specified name.

        Parameters
        ----------
        name: optional str
            The name of the cron workflow to suspend.
        namespace: str = 'default'
            The K8S namespace of the Argo server to suspend the cron workflow on.

        Returns
        -------
            Tuple(object, status_code(int), headers(HTTPHeaderDict))

        Raises
        ------
        argo.workflows.client.ApiException: Raised upon any HTTP-related errors
        """
        return self.service.suspend_cron_workflow(
            self.namespace,
            name,
            body=IoArgoprojWorkflowV1alpha1WorkflowSuspendRequest(name=name, namespace=self.namespace),
            _check_return_type=False,
        )

    def resume(self, name: str) -> Tuple[object, int, dict]:
        """Resumes execution of a cron workflow from the given namespace based on the specified name.

        Parameters
        ----------
        name: optional str
            The name of the cron workflow to resume.
        namespace: str = 'default'
            The K8S namespace of the Argo server to resume the cron workflow on.

        Returns
        -------
            Tuple(object, status_code(int), headers(HTTPHeaderDict))

        Raises
        ------
        argo.workflows.client.ApiException: Raised upon any HTTP-related errors
        """
        return self.service.resume_cron_workflow(
            self.namespace,
            name,
            body=IoArgoprojWorkflowV1alpha1WorkflowResumeRequest(name=name, namespace=self.namespace),
            _check_return_type=False,
        )

    def get_cron_workflow_link(self, name: str) -> str:
        """Assembles a cron workflow link for the given cron workflow name. Note that the returned path works only for Argo.

        Parameters
        ----------
        name: optional str
            The name of the cron workflow to assemble a link for.

        Returns
        -------
        str
            The cron workflow link.
        """
<<<<<<< HEAD
        return f"{self._host}/cron-workflows/{self.namespace}/{name}"
=======
        return f"{self._config.host}/cron-workflows/{namespace}/{name}"
>>>>>>> feeb142d

    def get_workflow(self, name: str) -> IoArgoprojWorkflowV1alpha1CronWorkflow:
        """Fetches a workflow by the specified name and namespace combination.

        Parameters
        ----------
        name: str
            Name of the workflow.

        Returns
        -------
        IoArgoprojWorkflowV1alpha1Workflow
        """
        return self.service.get_cron_workflow(self.namespace, name, _check_return_type=False)<|MERGE_RESOLUTION|>--- conflicted
+++ resolved
@@ -41,16 +41,9 @@
         token: Optional[str] = None,
         namespace: str = "default",
     ):
-<<<<<<< HEAD
-        self._host = host
-        self._verify_ssl = verify_ssl
-        self.namespace = namespace
-        api_client = Client(Config(host=self._host, verify_ssl=self._verify_ssl), token=token).api_client
-=======
         self._namespace = namespace
         self._config = Config(host=host, verify_ssl=verify_ssl)
         api_client = Client(self._config, token=token).api_client
->>>>>>> feeb142d
         self.service = CronWorkflowServiceApi(api_client=api_client)
 
     def create(self, cron_workflow: IoArgoprojWorkflowV1alpha1CronWorkflow) -> IoArgoprojWorkflowV1alpha1CronWorkflow:
@@ -73,7 +66,7 @@
         argo.workflows.client.ApiException: Raised upon any HTTP-related errors
         """
         return self.service.create_cron_workflow(
-            self.namespace,
+            self._namespace,
             IoArgoprojWorkflowV1alpha1CreateCronWorkflowRequest(cron_workflow=cron_workflow, _check_type=False),
             _check_return_type=False,
         )
@@ -102,7 +95,7 @@
         argo.workflows.client.ApiException: Raised upon any HTTP-related errors
         """
         return self.service.update_cron_workflow(
-            self.namespace,
+            self._namespace,
             name,
             IoArgoprojWorkflowV1alpha1UpdateCronWorkflowRequest(cron_workflow=cron_workflow, _check_type=False),
             _check_return_type=False,
@@ -124,7 +117,7 @@
         ------
         argo.workflows.client.ApiException: Raised upon any HTTP-related errors
         """
-        return self.service.delete_cron_workflow(self.namespace, name)
+        return self.service.delete_cron_workflow(self._namespace, name)
 
     def suspend(self, name: str) -> Tuple[object, int, dict]:
         """Suspends a cron workflow from the given namespace based on the specified name.
@@ -145,7 +138,7 @@
         argo.workflows.client.ApiException: Raised upon any HTTP-related errors
         """
         return self.service.suspend_cron_workflow(
-            self.namespace,
+            self._namespace,
             name,
             body=IoArgoprojWorkflowV1alpha1WorkflowSuspendRequest(name=name, namespace=self.namespace),
             _check_return_type=False,
@@ -170,7 +163,7 @@
         argo.workflows.client.ApiException: Raised upon any HTTP-related errors
         """
         return self.service.resume_cron_workflow(
-            self.namespace,
+            self._namespace,
             name,
             body=IoArgoprojWorkflowV1alpha1WorkflowResumeRequest(name=name, namespace=self.namespace),
             _check_return_type=False,
@@ -189,11 +182,7 @@
         str
             The cron workflow link.
         """
-<<<<<<< HEAD
-        return f"{self._host}/cron-workflows/{self.namespace}/{name}"
-=======
-        return f"{self._config.host}/cron-workflows/{namespace}/{name}"
->>>>>>> feeb142d
+        return f"{self._config.host}/cron-workflows/{self._namespace}/{name}"
 
     def get_workflow(self, name: str) -> IoArgoprojWorkflowV1alpha1CronWorkflow:
         """Fetches a workflow by the specified name and namespace combination.
@@ -207,4 +196,4 @@
         -------
         IoArgoprojWorkflowV1alpha1Workflow
         """
-        return self.service.get_cron_workflow(self.namespace, name, _check_return_type=False)+        return self.service.get_cron_workflow(self._namespace, name, _check_return_type=False)