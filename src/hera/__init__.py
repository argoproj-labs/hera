--- conflicted
+++ resolved
@@ -31,21 +31,15 @@
     get_global_api_version,
     get_global_host,
     get_global_namespace,
-<<<<<<< HEAD
     get_global_task_image,
-=======
     get_global_service_account_name,
->>>>>>> 8dc2e50c
     get_global_token,
     get_global_verify_ssl,
     set_global_api_version,
     set_global_host,
     set_global_namespace,
-<<<<<<< HEAD
     set_global_task_image,
-=======
     set_global_service_account_name,
->>>>>>> 8dc2e50c
     set_global_token,
     set_global_verify_ssl,
 )
