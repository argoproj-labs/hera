import json
from typing import Optional, cast
from urllib.parse import urljoin

import requests

from hera.events.models import (
    CreateEventSourceRequest,
    CreateSensorRequest,
    DeleteSensorResponse,
    Event,
    EventResponse,
    EventSource,
    EventSourceDeletedResponse,
    EventSourceList,
    EventsourceLogEntry,
    EventSourceWatchEvent,
    GetUserInfoResponse,
    InfoResponse,
    Item,
    Sensor,
    SensorList,
    SensorLogEntry,
    SensorWatchEvent,
    UpdateEventSourceRequest,
    UpdateSensorRequest,
    Version,
)
<<<<<<< HEAD
from hera.exceptions import exception_from_status_code
=======
from hera.exceptions import exception_from_server_response
>>>>>>> efb81239
from hera.shared import global_config


def valid_host_scheme(host: str) -> bool:
    return host.startswith("http://") or host.startswith("https://")


class EventsService:
    def __init__(
        self,
        host: Optional[str] = None,
        verify_ssl: Optional[bool] = None,
        token: Optional[str] = None,
        namespace: Optional[str] = None,
    ):
        self.host = cast(str, host or global_config.host)
        self.verify_ssl = verify_ssl if verify_ssl is not None else global_config.verify_ssl
        self.token = token or global_config.token
        self.namespace = namespace or global_config.namespace

    def list_event_sources(
        self,
        namespace: Optional[str] = None,
        label_selector: Optional[str] = None,
        field_selector: Optional[str] = None,
        watch: Optional[bool] = None,
        allow_watch_bookmarks: Optional[bool] = None,
        resource_version: Optional[str] = None,
        resource_version_match: Optional[str] = None,
        timeout_seconds: Optional[str] = None,
        limit: Optional[str] = None,
        continue_: Optional[str] = None,
    ) -> EventSourceList:
        assert valid_host_scheme(self.host), "The host scheme is required for service usage"
        resp = requests.get(
            url=urljoin(self.host, "api/v1/event-sources/{namespace}").format(
                namespace=namespace if namespace is not None else self.namespace
            ),
            params={
                "listOptions.labelSelector": label_selector,
                "listOptions.fieldSelector": field_selector,
                "listOptions.watch": watch,
                "listOptions.allowWatchBookmarks": allow_watch_bookmarks,
                "listOptions.resourceVersion": resource_version,
                "listOptions.resourceVersionMatch": resource_version_match,
                "listOptions.timeoutSeconds": timeout_seconds,
                "listOptions.limit": limit,
                "listOptions.continue": continue_,
            },
            headers={"Authorization": f"Bearer {self.token}"},
            data=None,
            verify=self.verify_ssl,
        )

        if resp.ok:
            return EventSourceList(**resp.json())

<<<<<<< HEAD
        try:
            raise exception_from_status_code(
                resp.status_code,
                f"Server returned status code {resp.status_code} with message: `{resp.json()['message']}`",
            )
        except json.JSONDecodeError:
            raise exception_from_status_code(
                resp.status_code,
                f"Server returned status code {resp.status_code} with message: `{resp.text}`",
            )
=======
        raise exception_from_server_response(resp)
>>>>>>> efb81239

    def create_event_source(self, req: CreateEventSourceRequest, namespace: Optional[str] = None) -> EventSource:
        assert valid_host_scheme(self.host), "The host scheme is required for service usage"
        resp = requests.post(
            url=urljoin(self.host, "api/v1/event-sources/{namespace}").format(
                namespace=namespace if namespace is not None else self.namespace
            ),
            params=None,
            headers={"Authorization": f"Bearer {self.token}"},
            data=req.json(
                exclude_none=True, by_alias=True, skip_defaults=True, exclude_unset=True, exclude_defaults=True
            ),
            verify=self.verify_ssl,
        )

        if resp.ok:
            return EventSource(**resp.json())

<<<<<<< HEAD
        try:
            raise exception_from_status_code(
                resp.status_code,
                f"Server returned status code {resp.status_code} with message: `{resp.json()['message']}`",
            )
        except json.JSONDecodeError:
            raise exception_from_status_code(
                resp.status_code,
                f"Server returned status code {resp.status_code} with message: `{resp.text}`",
            )
=======
        raise exception_from_server_response(resp)
>>>>>>> efb81239

    def get_event_source(self, name: str, namespace: Optional[str] = None) -> EventSource:
        assert valid_host_scheme(self.host), "The host scheme is required for service usage"
        resp = requests.get(
            url=urljoin(self.host, "api/v1/event-sources/{namespace}/{name}").format(
                name=name, namespace=namespace if namespace is not None else self.namespace
            ),
            params=None,
            headers={"Authorization": f"Bearer {self.token}"},
            data=None,
            verify=self.verify_ssl,
        )

        if resp.ok:
            return EventSource(**resp.json())

<<<<<<< HEAD
        try:
            raise exception_from_status_code(
                resp.status_code,
                f"Server returned status code {resp.status_code} with message: `{resp.json()['message']}`",
            )
        except json.JSONDecodeError:
            raise exception_from_status_code(
                resp.status_code,
                f"Server returned status code {resp.status_code} with message: `{resp.text}`",
            )
=======
        raise exception_from_server_response(resp)
>>>>>>> efb81239

    def update_event_source(
        self, name: str, req: UpdateEventSourceRequest, namespace: Optional[str] = None
    ) -> EventSource:
        assert valid_host_scheme(self.host), "The host scheme is required for service usage"
        resp = requests.put(
            url=urljoin(self.host, "api/v1/event-sources/{namespace}/{name}").format(
                name=name, namespace=namespace if namespace is not None else self.namespace
            ),
            params=None,
            headers={"Authorization": f"Bearer {self.token}"},
            data=req.json(
                exclude_none=True, by_alias=True, skip_defaults=True, exclude_unset=True, exclude_defaults=True
            ),
            verify=self.verify_ssl,
        )

        if resp.ok:
            return EventSource(**resp.json())

<<<<<<< HEAD
        try:
            raise exception_from_status_code(
                resp.status_code,
                f"Server returned status code {resp.status_code} with message: `{resp.json()['message']}`",
            )
        except json.JSONDecodeError:
            raise exception_from_status_code(
                resp.status_code,
                f"Server returned status code {resp.status_code} with message: `{resp.text}`",
            )
=======
        raise exception_from_server_response(resp)
>>>>>>> efb81239

    def delete_event_source(
        self,
        name: str,
        namespace: Optional[str] = None,
        grace_period_seconds: Optional[str] = None,
        uid: Optional[str] = None,
        resource_version: Optional[str] = None,
        orphan_dependents: Optional[bool] = None,
        propagation_policy: Optional[str] = None,
        dry_run: Optional[list] = None,
    ) -> EventSourceDeletedResponse:
        assert valid_host_scheme(self.host), "The host scheme is required for service usage"
        resp = requests.delete(
            url=urljoin(self.host, "api/v1/event-sources/{namespace}/{name}").format(
                name=name, namespace=namespace if namespace is not None else self.namespace
            ),
            params={
                "deleteOptions.gracePeriodSeconds": grace_period_seconds,
                "deleteOptions.preconditions.uid": uid,
                "deleteOptions.preconditions.resourceVersion": resource_version,
                "deleteOptions.orphanDependents": orphan_dependents,
                "deleteOptions.propagationPolicy": propagation_policy,
                "deleteOptions.dryRun": dry_run,
            },
            headers={"Authorization": f"Bearer {self.token}"},
            data=None,
            verify=self.verify_ssl,
        )

        if resp.ok:
            return EventSourceDeletedResponse()

<<<<<<< HEAD
        try:
            raise exception_from_status_code(
                resp.status_code,
                f"Server returned status code {resp.status_code} with message: `{resp.json()['message']}`",
            )
        except json.JSONDecodeError:
            raise exception_from_status_code(
                resp.status_code,
                f"Server returned status code {resp.status_code} with message: `{resp.text}`",
            )
=======
        raise exception_from_server_response(resp)
>>>>>>> efb81239

    def receive_event(self, discriminator: str, req: Item, namespace: Optional[str] = None) -> EventResponse:
        assert valid_host_scheme(self.host), "The host scheme is required for service usage"
        resp = requests.post(
            url=urljoin(self.host, "api/v1/events/{namespace}/{discriminator}").format(
                discriminator=discriminator, namespace=namespace if namespace is not None else self.namespace
            ),
            params=None,
            headers={"Authorization": f"Bearer {self.token}"},
            data=req.json(
                exclude_none=True, by_alias=True, skip_defaults=True, exclude_unset=True, exclude_defaults=True
            ),
            verify=self.verify_ssl,
        )

        if resp.ok:
            return EventResponse()

<<<<<<< HEAD
        try:
            raise exception_from_status_code(
                resp.status_code,
                f"Server returned status code {resp.status_code} with message: `{resp.json()['message']}`",
            )
        except json.JSONDecodeError:
            raise exception_from_status_code(
                resp.status_code,
                f"Server returned status code {resp.status_code} with message: `{resp.text}`",
            )
=======
        raise exception_from_server_response(resp)
>>>>>>> efb81239

    def get_info(self) -> InfoResponse:
        assert valid_host_scheme(self.host), "The host scheme is required for service usage"
        resp = requests.get(
            url=urljoin(self.host, "api/v1/info"),
            params=None,
            headers={"Authorization": f"Bearer {self.token}"},
            data=None,
            verify=self.verify_ssl,
        )

        if resp.ok:
            return InfoResponse()

<<<<<<< HEAD
        try:
            raise exception_from_status_code(
                resp.status_code,
                f"Server returned status code {resp.status_code} with message: `{resp.json()['message']}`",
            )
        except json.JSONDecodeError:
            raise exception_from_status_code(
                resp.status_code,
                f"Server returned status code {resp.status_code} with message: `{resp.text}`",
            )
=======
        raise exception_from_server_response(resp)
>>>>>>> efb81239

    def list_sensors(
        self,
        namespace: Optional[str] = None,
        label_selector: Optional[str] = None,
        field_selector: Optional[str] = None,
        watch: Optional[bool] = None,
        allow_watch_bookmarks: Optional[bool] = None,
        resource_version: Optional[str] = None,
        resource_version_match: Optional[str] = None,
        timeout_seconds: Optional[str] = None,
        limit: Optional[str] = None,
        continue_: Optional[str] = None,
    ) -> SensorList:
        assert valid_host_scheme(self.host), "The host scheme is required for service usage"
        resp = requests.get(
            url=urljoin(self.host, "api/v1/sensors/{namespace}").format(
                namespace=namespace if namespace is not None else self.namespace
            ),
            params={
                "listOptions.labelSelector": label_selector,
                "listOptions.fieldSelector": field_selector,
                "listOptions.watch": watch,
                "listOptions.allowWatchBookmarks": allow_watch_bookmarks,
                "listOptions.resourceVersion": resource_version,
                "listOptions.resourceVersionMatch": resource_version_match,
                "listOptions.timeoutSeconds": timeout_seconds,
                "listOptions.limit": limit,
                "listOptions.continue": continue_,
            },
            headers={"Authorization": f"Bearer {self.token}"},
            data=None,
            verify=self.verify_ssl,
        )

        if resp.ok:
            return SensorList(**resp.json())

<<<<<<< HEAD
        try:
            raise exception_from_status_code(
                resp.status_code,
                f"Server returned status code {resp.status_code} with message: `{resp.json()['message']}`",
            )
        except json.JSONDecodeError:
            raise exception_from_status_code(
                resp.status_code,
                f"Server returned status code {resp.status_code} with message: `{resp.text}`",
            )
=======
        raise exception_from_server_response(resp)
>>>>>>> efb81239

    def create_sensor(self, req: CreateSensorRequest, namespace: Optional[str] = None) -> Sensor:
        assert valid_host_scheme(self.host), "The host scheme is required for service usage"
        resp = requests.post(
            url=urljoin(self.host, "api/v1/sensors/{namespace}").format(
                namespace=namespace if namespace is not None else self.namespace
            ),
            params=None,
            headers={"Authorization": f"Bearer {self.token}"},
            data=req.json(
                exclude_none=True, by_alias=True, skip_defaults=True, exclude_unset=True, exclude_defaults=True
            ),
            verify=self.verify_ssl,
        )

        if resp.ok:
            return Sensor(**resp.json())

<<<<<<< HEAD
        try:
            raise exception_from_status_code(
                resp.status_code,
                f"Server returned status code {resp.status_code} with message: `{resp.json()['message']}`",
            )
        except json.JSONDecodeError:
            raise exception_from_status_code(
                resp.status_code,
                f"Server returned status code {resp.status_code} with message: `{resp.text}`",
            )
=======
        raise exception_from_server_response(resp)
>>>>>>> efb81239

    def get_sensor(self, name: str, namespace: Optional[str] = None, resource_version: Optional[str] = None) -> Sensor:
        assert valid_host_scheme(self.host), "The host scheme is required for service usage"
        resp = requests.get(
            url=urljoin(self.host, "api/v1/sensors/{namespace}/{name}").format(
                name=name, namespace=namespace if namespace is not None else self.namespace
            ),
            params={"getOptions.resourceVersion": resource_version},
            headers={"Authorization": f"Bearer {self.token}"},
            data=None,
            verify=self.verify_ssl,
        )

        if resp.ok:
            return Sensor(**resp.json())

<<<<<<< HEAD
        try:
            raise exception_from_status_code(
                resp.status_code,
                f"Server returned status code {resp.status_code} with message: `{resp.json()['message']}`",
            )
        except json.JSONDecodeError:
            raise exception_from_status_code(
                resp.status_code,
                f"Server returned status code {resp.status_code} with message: `{resp.text}`",
            )
=======
        raise exception_from_server_response(resp)
>>>>>>> efb81239

    def update_sensor(self, name: str, req: UpdateSensorRequest, namespace: Optional[str] = None) -> Sensor:
        assert valid_host_scheme(self.host), "The host scheme is required for service usage"
        resp = requests.put(
            url=urljoin(self.host, "api/v1/sensors/{namespace}/{name}").format(
                name=name, namespace=namespace if namespace is not None else self.namespace
            ),
            params=None,
            headers={"Authorization": f"Bearer {self.token}"},
            data=req.json(
                exclude_none=True, by_alias=True, skip_defaults=True, exclude_unset=True, exclude_defaults=True
            ),
            verify=self.verify_ssl,
        )

        if resp.ok:
            return Sensor(**resp.json())

<<<<<<< HEAD
        try:
            raise exception_from_status_code(
                resp.status_code,
                f"Server returned status code {resp.status_code} with message: `{resp.json()['message']}`",
            )
        except json.JSONDecodeError:
            raise exception_from_status_code(
                resp.status_code,
                f"Server returned status code {resp.status_code} with message: `{resp.text}`",
            )
=======
        raise exception_from_server_response(resp)
>>>>>>> efb81239

    def delete_sensor(
        self,
        name: str,
        namespace: Optional[str] = None,
        grace_period_seconds: Optional[str] = None,
        uid: Optional[str] = None,
        resource_version: Optional[str] = None,
        orphan_dependents: Optional[bool] = None,
        propagation_policy: Optional[str] = None,
        dry_run: Optional[list] = None,
    ) -> DeleteSensorResponse:
        assert valid_host_scheme(self.host), "The host scheme is required for service usage"
        resp = requests.delete(
            url=urljoin(self.host, "api/v1/sensors/{namespace}/{name}").format(
                name=name, namespace=namespace if namespace is not None else self.namespace
            ),
            params={
                "deleteOptions.gracePeriodSeconds": grace_period_seconds,
                "deleteOptions.preconditions.uid": uid,
                "deleteOptions.preconditions.resourceVersion": resource_version,
                "deleteOptions.orphanDependents": orphan_dependents,
                "deleteOptions.propagationPolicy": propagation_policy,
                "deleteOptions.dryRun": dry_run,
            },
            headers={"Authorization": f"Bearer {self.token}"},
            data=None,
            verify=self.verify_ssl,
        )

        if resp.ok:
            return DeleteSensorResponse()

<<<<<<< HEAD
        try:
            raise exception_from_status_code(
                resp.status_code,
                f"Server returned status code {resp.status_code} with message: `{resp.json()['message']}`",
            )
        except json.JSONDecodeError:
            raise exception_from_status_code(
                resp.status_code,
                f"Server returned status code {resp.status_code} with message: `{resp.text}`",
            )
=======
        raise exception_from_server_response(resp)
>>>>>>> efb81239

    def watch_event_sources(
        self,
        namespace: Optional[str] = None,
        label_selector: Optional[str] = None,
        field_selector: Optional[str] = None,
        watch: Optional[bool] = None,
        allow_watch_bookmarks: Optional[bool] = None,
        resource_version: Optional[str] = None,
        resource_version_match: Optional[str] = None,
        timeout_seconds: Optional[str] = None,
        limit: Optional[str] = None,
        continue_: Optional[str] = None,
    ) -> EventSourceWatchEvent:
        assert valid_host_scheme(self.host), "The host scheme is required for service usage"
        resp = requests.get(
            url=urljoin(self.host, "api/v1/stream/event-sources/{namespace}").format(
                namespace=namespace if namespace is not None else self.namespace
            ),
            params={
                "listOptions.labelSelector": label_selector,
                "listOptions.fieldSelector": field_selector,
                "listOptions.watch": watch,
                "listOptions.allowWatchBookmarks": allow_watch_bookmarks,
                "listOptions.resourceVersion": resource_version,
                "listOptions.resourceVersionMatch": resource_version_match,
                "listOptions.timeoutSeconds": timeout_seconds,
                "listOptions.limit": limit,
                "listOptions.continue": continue_,
            },
            headers={"Authorization": f"Bearer {self.token}"},
            data=None,
            verify=self.verify_ssl,
        )

        if resp.ok:
            return EventSourceWatchEvent(**resp.json())

<<<<<<< HEAD
        try:
            raise exception_from_status_code(
                resp.status_code,
                f"Server returned status code {resp.status_code} with message: `{resp.json()['message']}`",
            )
        except json.JSONDecodeError:
            raise exception_from_status_code(
                resp.status_code,
                f"Server returned status code {resp.status_code} with message: `{resp.text}`",
            )
=======
        raise exception_from_server_response(resp)
>>>>>>> efb81239

    def event_sources_logs(
        self,
        namespace: Optional[str] = None,
        name: Optional[str] = None,
        event_source_type: Optional[str] = None,
        event_name: Optional[str] = None,
        grep: Optional[str] = None,
        container: Optional[str] = None,
        follow: Optional[bool] = None,
        previous: Optional[bool] = None,
        since_seconds: Optional[str] = None,
        seconds: Optional[str] = None,
        nanos: Optional[int] = None,
        timestamps: Optional[bool] = None,
        tail_lines: Optional[str] = None,
        limit_bytes: Optional[str] = None,
        insecure_skip_tls_verify_backend: Optional[bool] = None,
    ) -> EventsourceLogEntry:
        assert valid_host_scheme(self.host), "The host scheme is required for service usage"
        resp = requests.get(
            url=urljoin(self.host, "api/v1/stream/event-sources/{namespace}/logs").format(
                namespace=namespace if namespace is not None else self.namespace
            ),
            params={
                "name": name,
                "eventSourceType": event_source_type,
                "eventName": event_name,
                "grep": grep,
                "podLogOptions.container": container,
                "podLogOptions.follow": follow,
                "podLogOptions.previous": previous,
                "podLogOptions.sinceSeconds": since_seconds,
                "podLogOptions.sinceTime.seconds": seconds,
                "podLogOptions.sinceTime.nanos": nanos,
                "podLogOptions.timestamps": timestamps,
                "podLogOptions.tailLines": tail_lines,
                "podLogOptions.limitBytes": limit_bytes,
                "podLogOptions.insecureSkipTLSVerifyBackend": insecure_skip_tls_verify_backend,
            },
            headers={"Authorization": f"Bearer {self.token}"},
            data=None,
            verify=self.verify_ssl,
        )

        if resp.ok:
            return EventsourceLogEntry(**resp.json())

<<<<<<< HEAD
        try:
            raise exception_from_status_code(
                resp.status_code,
                f"Server returned status code {resp.status_code} with message: `{resp.json()['message']}`",
            )
        except json.JSONDecodeError:
            raise exception_from_status_code(
                resp.status_code,
                f"Server returned status code {resp.status_code} with message: `{resp.text}`",
            )
=======
        raise exception_from_server_response(resp)
>>>>>>> efb81239

    def watch_events(
        self,
        namespace: Optional[str] = None,
        label_selector: Optional[str] = None,
        field_selector: Optional[str] = None,
        watch: Optional[bool] = None,
        allow_watch_bookmarks: Optional[bool] = None,
        resource_version: Optional[str] = None,
        resource_version_match: Optional[str] = None,
        timeout_seconds: Optional[str] = None,
        limit: Optional[str] = None,
        continue_: Optional[str] = None,
    ) -> Event:
        assert valid_host_scheme(self.host), "The host scheme is required for service usage"
        resp = requests.get(
            url=urljoin(self.host, "api/v1/stream/events/{namespace}").format(
                namespace=namespace if namespace is not None else self.namespace
            ),
            params={
                "listOptions.labelSelector": label_selector,
                "listOptions.fieldSelector": field_selector,
                "listOptions.watch": watch,
                "listOptions.allowWatchBookmarks": allow_watch_bookmarks,
                "listOptions.resourceVersion": resource_version,
                "listOptions.resourceVersionMatch": resource_version_match,
                "listOptions.timeoutSeconds": timeout_seconds,
                "listOptions.limit": limit,
                "listOptions.continue": continue_,
            },
            headers={"Authorization": f"Bearer {self.token}"},
            data=None,
            verify=self.verify_ssl,
        )

        if resp.ok:
            return Event(**resp.json())

<<<<<<< HEAD
        try:
            raise exception_from_status_code(
                resp.status_code,
                f"Server returned status code {resp.status_code} with message: `{resp.json()['message']}`",
            )
        except json.JSONDecodeError:
            raise exception_from_status_code(
                resp.status_code,
                f"Server returned status code {resp.status_code} with message: `{resp.text}`",
            )
=======
        raise exception_from_server_response(resp)
>>>>>>> efb81239

    def watch_sensors(
        self,
        namespace: Optional[str] = None,
        label_selector: Optional[str] = None,
        field_selector: Optional[str] = None,
        watch: Optional[bool] = None,
        allow_watch_bookmarks: Optional[bool] = None,
        resource_version: Optional[str] = None,
        resource_version_match: Optional[str] = None,
        timeout_seconds: Optional[str] = None,
        limit: Optional[str] = None,
        continue_: Optional[str] = None,
    ) -> SensorWatchEvent:
        assert valid_host_scheme(self.host), "The host scheme is required for service usage"
        resp = requests.get(
            url=urljoin(self.host, "api/v1/stream/sensors/{namespace}").format(
                namespace=namespace if namespace is not None else self.namespace
            ),
            params={
                "listOptions.labelSelector": label_selector,
                "listOptions.fieldSelector": field_selector,
                "listOptions.watch": watch,
                "listOptions.allowWatchBookmarks": allow_watch_bookmarks,
                "listOptions.resourceVersion": resource_version,
                "listOptions.resourceVersionMatch": resource_version_match,
                "listOptions.timeoutSeconds": timeout_seconds,
                "listOptions.limit": limit,
                "listOptions.continue": continue_,
            },
            headers={"Authorization": f"Bearer {self.token}"},
            data=None,
            verify=self.verify_ssl,
        )

        if resp.ok:
            return SensorWatchEvent(**resp.json())

<<<<<<< HEAD
        try:
            raise exception_from_status_code(
                resp.status_code,
                f"Server returned status code {resp.status_code} with message: `{resp.json()['message']}`",
            )
        except json.JSONDecodeError:
            raise exception_from_status_code(
                resp.status_code,
                f"Server returned status code {resp.status_code} with message: `{resp.text}`",
            )
=======
        raise exception_from_server_response(resp)
>>>>>>> efb81239

    def sensors_logs(
        self,
        namespace: Optional[str] = None,
        name: Optional[str] = None,
        trigger_name: Optional[str] = None,
        grep: Optional[str] = None,
        container: Optional[str] = None,
        follow: Optional[bool] = None,
        previous: Optional[bool] = None,
        since_seconds: Optional[str] = None,
        seconds: Optional[str] = None,
        nanos: Optional[int] = None,
        timestamps: Optional[bool] = None,
        tail_lines: Optional[str] = None,
        limit_bytes: Optional[str] = None,
        insecure_skip_tls_verify_backend: Optional[bool] = None,
    ) -> SensorLogEntry:
        assert valid_host_scheme(self.host), "The host scheme is required for service usage"
        resp = requests.get(
            url=urljoin(self.host, "api/v1/stream/sensors/{namespace}/logs").format(
                namespace=namespace if namespace is not None else self.namespace
            ),
            params={
                "name": name,
                "triggerName": trigger_name,
                "grep": grep,
                "podLogOptions.container": container,
                "podLogOptions.follow": follow,
                "podLogOptions.previous": previous,
                "podLogOptions.sinceSeconds": since_seconds,
                "podLogOptions.sinceTime.seconds": seconds,
                "podLogOptions.sinceTime.nanos": nanos,
                "podLogOptions.timestamps": timestamps,
                "podLogOptions.tailLines": tail_lines,
                "podLogOptions.limitBytes": limit_bytes,
                "podLogOptions.insecureSkipTLSVerifyBackend": insecure_skip_tls_verify_backend,
            },
            headers={"Authorization": f"Bearer {self.token}"},
            data=None,
            verify=self.verify_ssl,
        )

        if resp.ok:
            return SensorLogEntry(**resp.json())

<<<<<<< HEAD
        try:
            raise exception_from_status_code(
                resp.status_code,
                f"Server returned status code {resp.status_code} with message: `{resp.json()['message']}`",
            )
        except json.JSONDecodeError:
            raise exception_from_status_code(
                resp.status_code,
                f"Server returned status code {resp.status_code} with message: `{resp.text}`",
            )
=======
        raise exception_from_server_response(resp)
>>>>>>> efb81239

    def get_user_info(self) -> GetUserInfoResponse:
        assert valid_host_scheme(self.host), "The host scheme is required for service usage"
        resp = requests.get(
            url=urljoin(self.host, "api/v1/userinfo"),
            params=None,
            headers={"Authorization": f"Bearer {self.token}"},
            data=None,
            verify=self.verify_ssl,
        )

        if resp.ok:
            return GetUserInfoResponse()

<<<<<<< HEAD
        try:
            raise exception_from_status_code(
                resp.status_code,
                f"Server returned status code {resp.status_code} with message: `{resp.json()['message']}`",
            )
        except json.JSONDecodeError:
            raise exception_from_status_code(
                resp.status_code,
                f"Server returned status code {resp.status_code} with message: `{resp.text}`",
            )
=======
        raise exception_from_server_response(resp)
>>>>>>> efb81239

    def get_version(self) -> Version:
        assert valid_host_scheme(self.host), "The host scheme is required for service usage"
        resp = requests.get(
            url=urljoin(self.host, "api/v1/version"),
            params=None,
            headers={"Authorization": f"Bearer {self.token}"},
            data=None,
            verify=self.verify_ssl,
        )

        if resp.ok:
            return Version(**resp.json())

<<<<<<< HEAD
        try:
            raise exception_from_status_code(
                resp.status_code,
                f"Server returned status code {resp.status_code} with message: `{resp.json()['message']}`",
            )
        except json.JSONDecodeError:
            raise exception_from_status_code(
                resp.status_code,
                f"Server returned status code {resp.status_code} with message: `{resp.text}`",
            )
=======
        raise exception_from_server_response(resp)
>>>>>>> efb81239

    def get_artifact_file(
        self,
        id_discriminator: str,
        id_: str,
        node_id: str,
        artifact_name: str,
        artifact_discriminator: str,
        namespace: Optional[str] = None,
    ) -> str:
        """Get an artifact."""
        assert valid_host_scheme(self.host), "The host scheme is required for service usage"
        resp = requests.get(
            url=urljoin(
                self.host,
                "artifact-files/{namespace}/{idDiscriminator}/{id}/{nodeId}/{artifactDiscriminator}/{artifactName}",
            ).format(
                idDiscriminator=id_discriminator,
                id=id_,
                nodeId=node_id,
                artifactName=artifact_name,
                artifactDiscriminator=artifact_discriminator,
                namespace=namespace if namespace is not None else self.namespace,
            ),
            params=None,
            headers={"Authorization": f"Bearer {self.token}"},
            data=None,
            verify=self.verify_ssl,
        )

        if resp.ok:
            return str(resp.content)

<<<<<<< HEAD
        try:
            raise exception_from_status_code(
                resp.status_code,
                f"Server returned status code {resp.status_code} with message: `{resp.json()['message']}`",
            )
        except json.JSONDecodeError:
            raise exception_from_status_code(
                resp.status_code,
                f"Server returned status code {resp.status_code} with message: `{resp.text}`",
            )
=======
        raise exception_from_server_response(resp)
>>>>>>> efb81239

    def get_output_artifact_by_uid(self, uid: str, node_id: str, artifact_name: str) -> str:
        """Get an output artifact by UID."""
        assert valid_host_scheme(self.host), "The host scheme is required for service usage"
        resp = requests.get(
            url=urljoin(self.host, "artifacts-by-uid/{uid}/{nodeId}/{artifactName}").format(
                uid=uid, nodeId=node_id, artifactName=artifact_name
            ),
            params=None,
            headers={"Authorization": f"Bearer {self.token}"},
            data=None,
            verify=self.verify_ssl,
        )

        if resp.ok:
            return str(resp.content)

<<<<<<< HEAD
        try:
            raise exception_from_status_code(
                resp.status_code,
                f"Server returned status code {resp.status_code} with message: `{resp.json()['message']}`",
            )
        except json.JSONDecodeError:
            raise exception_from_status_code(
                resp.status_code,
                f"Server returned status code {resp.status_code} with message: `{resp.text}`",
            )
=======
        raise exception_from_server_response(resp)
>>>>>>> efb81239

    def get_output_artifact(self, name: str, node_id: str, artifact_name: str, namespace: Optional[str] = None) -> str:
        """Get an output artifact."""
        assert valid_host_scheme(self.host), "The host scheme is required for service usage"
        resp = requests.get(
            url=urljoin(self.host, "artifacts/{namespace}/{name}/{nodeId}/{artifactName}").format(
                name=name,
                nodeId=node_id,
                artifactName=artifact_name,
                namespace=namespace if namespace is not None else self.namespace,
            ),
            params=None,
            headers={"Authorization": f"Bearer {self.token}"},
            data=None,
            verify=self.verify_ssl,
        )

        if resp.ok:
            return str(resp.content)

<<<<<<< HEAD
        try:
            raise exception_from_status_code(
                resp.status_code,
                f"Server returned status code {resp.status_code} with message: `{resp.json()['message']}`",
            )
        except json.JSONDecodeError:
            raise exception_from_status_code(
                resp.status_code,
                f"Server returned status code {resp.status_code} with message: `{resp.text}`",
            )
=======
        raise exception_from_server_response(resp)
>>>>>>> efb81239

    def get_input_artifact_by_uid(self, uid: str, node_id: str, artifact_name: str) -> str:
        """Get an input artifact by UID."""
        assert valid_host_scheme(self.host), "The host scheme is required for service usage"
        resp = requests.get(
            url=urljoin(self.host, "input-artifacts-by-uid/{uid}/{nodeId}/{artifactName}").format(
                uid=uid, nodeId=node_id, artifactName=artifact_name
            ),
            params=None,
            headers={"Authorization": f"Bearer {self.token}"},
            data=None,
            verify=self.verify_ssl,
        )

        if resp.ok:
            return str(resp.content)

<<<<<<< HEAD
        try:
            raise exception_from_status_code(
                resp.status_code,
                f"Server returned status code {resp.status_code} with message: `{resp.json()['message']}`",
            )
        except json.JSONDecodeError:
            raise exception_from_status_code(
                resp.status_code,
                f"Server returned status code {resp.status_code} with message: `{resp.text}`",
            )
=======
        raise exception_from_server_response(resp)
>>>>>>> efb81239

    def get_input_artifact(self, name: str, node_id: str, artifact_name: str, namespace: Optional[str] = None) -> str:
        """Get an input artifact."""
        assert valid_host_scheme(self.host), "The host scheme is required for service usage"
        resp = requests.get(
            url=urljoin(self.host, "input-artifacts/{namespace}/{name}/{nodeId}/{artifactName}").format(
                name=name,
                nodeId=node_id,
                artifactName=artifact_name,
                namespace=namespace if namespace is not None else self.namespace,
            ),
            params=None,
            headers={"Authorization": f"Bearer {self.token}"},
            data=None,
            verify=self.verify_ssl,
        )

        if resp.ok:
            return str(resp.content)

<<<<<<< HEAD
        try:
            raise exception_from_status_code(
                resp.status_code,
                f"Server returned status code {resp.status_code} with message: `{resp.json()['message']}`",
            )
        except json.JSONDecodeError:
            raise exception_from_status_code(
                resp.status_code,
                f"Server returned status code {resp.status_code} with message: `{resp.text}`",
            )
=======
        raise exception_from_server_response(resp)
>>>>>>> efb81239


__all__ = ["EventsService"]<|MERGE_RESOLUTION|>--- conflicted
+++ resolved
@@ -1,4 +1,3 @@
-import json
 from typing import Optional, cast
 from urllib.parse import urljoin
 
@@ -26,11 +25,7 @@
     UpdateSensorRequest,
     Version,
 )
-<<<<<<< HEAD
-from hera.exceptions import exception_from_status_code
-=======
 from hera.exceptions import exception_from_server_response
->>>>>>> efb81239
 from hera.shared import global_config
 
 
@@ -88,20 +83,7 @@
         if resp.ok:
             return EventSourceList(**resp.json())
 
-<<<<<<< HEAD
-        try:
-            raise exception_from_status_code(
-                resp.status_code,
-                f"Server returned status code {resp.status_code} with message: `{resp.json()['message']}`",
-            )
-        except json.JSONDecodeError:
-            raise exception_from_status_code(
-                resp.status_code,
-                f"Server returned status code {resp.status_code} with message: `{resp.text}`",
-            )
-=======
-        raise exception_from_server_response(resp)
->>>>>>> efb81239
+        raise exception_from_server_response(resp)
 
     def create_event_source(self, req: CreateEventSourceRequest, namespace: Optional[str] = None) -> EventSource:
         assert valid_host_scheme(self.host), "The host scheme is required for service usage"
@@ -120,20 +102,7 @@
         if resp.ok:
             return EventSource(**resp.json())
 
-<<<<<<< HEAD
-        try:
-            raise exception_from_status_code(
-                resp.status_code,
-                f"Server returned status code {resp.status_code} with message: `{resp.json()['message']}`",
-            )
-        except json.JSONDecodeError:
-            raise exception_from_status_code(
-                resp.status_code,
-                f"Server returned status code {resp.status_code} with message: `{resp.text}`",
-            )
-=======
-        raise exception_from_server_response(resp)
->>>>>>> efb81239
+        raise exception_from_server_response(resp)
 
     def get_event_source(self, name: str, namespace: Optional[str] = None) -> EventSource:
         assert valid_host_scheme(self.host), "The host scheme is required for service usage"
@@ -150,20 +119,7 @@
         if resp.ok:
             return EventSource(**resp.json())
 
-<<<<<<< HEAD
-        try:
-            raise exception_from_status_code(
-                resp.status_code,
-                f"Server returned status code {resp.status_code} with message: `{resp.json()['message']}`",
-            )
-        except json.JSONDecodeError:
-            raise exception_from_status_code(
-                resp.status_code,
-                f"Server returned status code {resp.status_code} with message: `{resp.text}`",
-            )
-=======
-        raise exception_from_server_response(resp)
->>>>>>> efb81239
+        raise exception_from_server_response(resp)
 
     def update_event_source(
         self, name: str, req: UpdateEventSourceRequest, namespace: Optional[str] = None
@@ -184,20 +140,7 @@
         if resp.ok:
             return EventSource(**resp.json())
 
-<<<<<<< HEAD
-        try:
-            raise exception_from_status_code(
-                resp.status_code,
-                f"Server returned status code {resp.status_code} with message: `{resp.json()['message']}`",
-            )
-        except json.JSONDecodeError:
-            raise exception_from_status_code(
-                resp.status_code,
-                f"Server returned status code {resp.status_code} with message: `{resp.text}`",
-            )
-=======
-        raise exception_from_server_response(resp)
->>>>>>> efb81239
+        raise exception_from_server_response(resp)
 
     def delete_event_source(
         self,
@@ -231,20 +174,7 @@
         if resp.ok:
             return EventSourceDeletedResponse()
 
-<<<<<<< HEAD
-        try:
-            raise exception_from_status_code(
-                resp.status_code,
-                f"Server returned status code {resp.status_code} with message: `{resp.json()['message']}`",
-            )
-        except json.JSONDecodeError:
-            raise exception_from_status_code(
-                resp.status_code,
-                f"Server returned status code {resp.status_code} with message: `{resp.text}`",
-            )
-=======
-        raise exception_from_server_response(resp)
->>>>>>> efb81239
+        raise exception_from_server_response(resp)
 
     def receive_event(self, discriminator: str, req: Item, namespace: Optional[str] = None) -> EventResponse:
         assert valid_host_scheme(self.host), "The host scheme is required for service usage"
@@ -263,20 +193,7 @@
         if resp.ok:
             return EventResponse()
 
-<<<<<<< HEAD
-        try:
-            raise exception_from_status_code(
-                resp.status_code,
-                f"Server returned status code {resp.status_code} with message: `{resp.json()['message']}`",
-            )
-        except json.JSONDecodeError:
-            raise exception_from_status_code(
-                resp.status_code,
-                f"Server returned status code {resp.status_code} with message: `{resp.text}`",
-            )
-=======
-        raise exception_from_server_response(resp)
->>>>>>> efb81239
+        raise exception_from_server_response(resp)
 
     def get_info(self) -> InfoResponse:
         assert valid_host_scheme(self.host), "The host scheme is required for service usage"
@@ -291,20 +208,7 @@
         if resp.ok:
             return InfoResponse()
 
-<<<<<<< HEAD
-        try:
-            raise exception_from_status_code(
-                resp.status_code,
-                f"Server returned status code {resp.status_code} with message: `{resp.json()['message']}`",
-            )
-        except json.JSONDecodeError:
-            raise exception_from_status_code(
-                resp.status_code,
-                f"Server returned status code {resp.status_code} with message: `{resp.text}`",
-            )
-=======
-        raise exception_from_server_response(resp)
->>>>>>> efb81239
+        raise exception_from_server_response(resp)
 
     def list_sensors(
         self,
@@ -343,20 +247,7 @@
         if resp.ok:
             return SensorList(**resp.json())
 
-<<<<<<< HEAD
-        try:
-            raise exception_from_status_code(
-                resp.status_code,
-                f"Server returned status code {resp.status_code} with message: `{resp.json()['message']}`",
-            )
-        except json.JSONDecodeError:
-            raise exception_from_status_code(
-                resp.status_code,
-                f"Server returned status code {resp.status_code} with message: `{resp.text}`",
-            )
-=======
-        raise exception_from_server_response(resp)
->>>>>>> efb81239
+        raise exception_from_server_response(resp)
 
     def create_sensor(self, req: CreateSensorRequest, namespace: Optional[str] = None) -> Sensor:
         assert valid_host_scheme(self.host), "The host scheme is required for service usage"
@@ -375,20 +266,7 @@
         if resp.ok:
             return Sensor(**resp.json())
 
-<<<<<<< HEAD
-        try:
-            raise exception_from_status_code(
-                resp.status_code,
-                f"Server returned status code {resp.status_code} with message: `{resp.json()['message']}`",
-            )
-        except json.JSONDecodeError:
-            raise exception_from_status_code(
-                resp.status_code,
-                f"Server returned status code {resp.status_code} with message: `{resp.text}`",
-            )
-=======
-        raise exception_from_server_response(resp)
->>>>>>> efb81239
+        raise exception_from_server_response(resp)
 
     def get_sensor(self, name: str, namespace: Optional[str] = None, resource_version: Optional[str] = None) -> Sensor:
         assert valid_host_scheme(self.host), "The host scheme is required for service usage"
@@ -405,20 +283,7 @@
         if resp.ok:
             return Sensor(**resp.json())
 
-<<<<<<< HEAD
-        try:
-            raise exception_from_status_code(
-                resp.status_code,
-                f"Server returned status code {resp.status_code} with message: `{resp.json()['message']}`",
-            )
-        except json.JSONDecodeError:
-            raise exception_from_status_code(
-                resp.status_code,
-                f"Server returned status code {resp.status_code} with message: `{resp.text}`",
-            )
-=======
-        raise exception_from_server_response(resp)
->>>>>>> efb81239
+        raise exception_from_server_response(resp)
 
     def update_sensor(self, name: str, req: UpdateSensorRequest, namespace: Optional[str] = None) -> Sensor:
         assert valid_host_scheme(self.host), "The host scheme is required for service usage"
@@ -437,20 +302,7 @@
         if resp.ok:
             return Sensor(**resp.json())
 
-<<<<<<< HEAD
-        try:
-            raise exception_from_status_code(
-                resp.status_code,
-                f"Server returned status code {resp.status_code} with message: `{resp.json()['message']}`",
-            )
-        except json.JSONDecodeError:
-            raise exception_from_status_code(
-                resp.status_code,
-                f"Server returned status code {resp.status_code} with message: `{resp.text}`",
-            )
-=======
-        raise exception_from_server_response(resp)
->>>>>>> efb81239
+        raise exception_from_server_response(resp)
 
     def delete_sensor(
         self,
@@ -484,20 +336,7 @@
         if resp.ok:
             return DeleteSensorResponse()
 
-<<<<<<< HEAD
-        try:
-            raise exception_from_status_code(
-                resp.status_code,
-                f"Server returned status code {resp.status_code} with message: `{resp.json()['message']}`",
-            )
-        except json.JSONDecodeError:
-            raise exception_from_status_code(
-                resp.status_code,
-                f"Server returned status code {resp.status_code} with message: `{resp.text}`",
-            )
-=======
-        raise exception_from_server_response(resp)
->>>>>>> efb81239
+        raise exception_from_server_response(resp)
 
     def watch_event_sources(
         self,
@@ -536,20 +375,7 @@
         if resp.ok:
             return EventSourceWatchEvent(**resp.json())
 
-<<<<<<< HEAD
-        try:
-            raise exception_from_status_code(
-                resp.status_code,
-                f"Server returned status code {resp.status_code} with message: `{resp.json()['message']}`",
-            )
-        except json.JSONDecodeError:
-            raise exception_from_status_code(
-                resp.status_code,
-                f"Server returned status code {resp.status_code} with message: `{resp.text}`",
-            )
-=======
-        raise exception_from_server_response(resp)
->>>>>>> efb81239
+        raise exception_from_server_response(resp)
 
     def event_sources_logs(
         self,
@@ -598,20 +424,7 @@
         if resp.ok:
             return EventsourceLogEntry(**resp.json())
 
-<<<<<<< HEAD
-        try:
-            raise exception_from_status_code(
-                resp.status_code,
-                f"Server returned status code {resp.status_code} with message: `{resp.json()['message']}`",
-            )
-        except json.JSONDecodeError:
-            raise exception_from_status_code(
-                resp.status_code,
-                f"Server returned status code {resp.status_code} with message: `{resp.text}`",
-            )
-=======
-        raise exception_from_server_response(resp)
->>>>>>> efb81239
+        raise exception_from_server_response(resp)
 
     def watch_events(
         self,
@@ -650,20 +463,7 @@
         if resp.ok:
             return Event(**resp.json())
 
-<<<<<<< HEAD
-        try:
-            raise exception_from_status_code(
-                resp.status_code,
-                f"Server returned status code {resp.status_code} with message: `{resp.json()['message']}`",
-            )
-        except json.JSONDecodeError:
-            raise exception_from_status_code(
-                resp.status_code,
-                f"Server returned status code {resp.status_code} with message: `{resp.text}`",
-            )
-=======
-        raise exception_from_server_response(resp)
->>>>>>> efb81239
+        raise exception_from_server_response(resp)
 
     def watch_sensors(
         self,
@@ -702,20 +502,7 @@
         if resp.ok:
             return SensorWatchEvent(**resp.json())
 
-<<<<<<< HEAD
-        try:
-            raise exception_from_status_code(
-                resp.status_code,
-                f"Server returned status code {resp.status_code} with message: `{resp.json()['message']}`",
-            )
-        except json.JSONDecodeError:
-            raise exception_from_status_code(
-                resp.status_code,
-                f"Server returned status code {resp.status_code} with message: `{resp.text}`",
-            )
-=======
-        raise exception_from_server_response(resp)
->>>>>>> efb81239
+        raise exception_from_server_response(resp)
 
     def sensors_logs(
         self,
@@ -762,20 +549,7 @@
         if resp.ok:
             return SensorLogEntry(**resp.json())
 
-<<<<<<< HEAD
-        try:
-            raise exception_from_status_code(
-                resp.status_code,
-                f"Server returned status code {resp.status_code} with message: `{resp.json()['message']}`",
-            )
-        except json.JSONDecodeError:
-            raise exception_from_status_code(
-                resp.status_code,
-                f"Server returned status code {resp.status_code} with message: `{resp.text}`",
-            )
-=======
-        raise exception_from_server_response(resp)
->>>>>>> efb81239
+        raise exception_from_server_response(resp)
 
     def get_user_info(self) -> GetUserInfoResponse:
         assert valid_host_scheme(self.host), "The host scheme is required for service usage"
@@ -790,20 +564,7 @@
         if resp.ok:
             return GetUserInfoResponse()
 
-<<<<<<< HEAD
-        try:
-            raise exception_from_status_code(
-                resp.status_code,
-                f"Server returned status code {resp.status_code} with message: `{resp.json()['message']}`",
-            )
-        except json.JSONDecodeError:
-            raise exception_from_status_code(
-                resp.status_code,
-                f"Server returned status code {resp.status_code} with message: `{resp.text}`",
-            )
-=======
-        raise exception_from_server_response(resp)
->>>>>>> efb81239
+        raise exception_from_server_response(resp)
 
     def get_version(self) -> Version:
         assert valid_host_scheme(self.host), "The host scheme is required for service usage"
@@ -818,20 +579,7 @@
         if resp.ok:
             return Version(**resp.json())
 
-<<<<<<< HEAD
-        try:
-            raise exception_from_status_code(
-                resp.status_code,
-                f"Server returned status code {resp.status_code} with message: `{resp.json()['message']}`",
-            )
-        except json.JSONDecodeError:
-            raise exception_from_status_code(
-                resp.status_code,
-                f"Server returned status code {resp.status_code} with message: `{resp.text}`",
-            )
-=======
-        raise exception_from_server_response(resp)
->>>>>>> efb81239
+        raise exception_from_server_response(resp)
 
     def get_artifact_file(
         self,
@@ -865,20 +613,7 @@
         if resp.ok:
             return str(resp.content)
 
-<<<<<<< HEAD
-        try:
-            raise exception_from_status_code(
-                resp.status_code,
-                f"Server returned status code {resp.status_code} with message: `{resp.json()['message']}`",
-            )
-        except json.JSONDecodeError:
-            raise exception_from_status_code(
-                resp.status_code,
-                f"Server returned status code {resp.status_code} with message: `{resp.text}`",
-            )
-=======
-        raise exception_from_server_response(resp)
->>>>>>> efb81239
+        raise exception_from_server_response(resp)
 
     def get_output_artifact_by_uid(self, uid: str, node_id: str, artifact_name: str) -> str:
         """Get an output artifact by UID."""
@@ -896,20 +631,7 @@
         if resp.ok:
             return str(resp.content)
 
-<<<<<<< HEAD
-        try:
-            raise exception_from_status_code(
-                resp.status_code,
-                f"Server returned status code {resp.status_code} with message: `{resp.json()['message']}`",
-            )
-        except json.JSONDecodeError:
-            raise exception_from_status_code(
-                resp.status_code,
-                f"Server returned status code {resp.status_code} with message: `{resp.text}`",
-            )
-=======
-        raise exception_from_server_response(resp)
->>>>>>> efb81239
+        raise exception_from_server_response(resp)
 
     def get_output_artifact(self, name: str, node_id: str, artifact_name: str, namespace: Optional[str] = None) -> str:
         """Get an output artifact."""
@@ -930,20 +652,7 @@
         if resp.ok:
             return str(resp.content)
 
-<<<<<<< HEAD
-        try:
-            raise exception_from_status_code(
-                resp.status_code,
-                f"Server returned status code {resp.status_code} with message: `{resp.json()['message']}`",
-            )
-        except json.JSONDecodeError:
-            raise exception_from_status_code(
-                resp.status_code,
-                f"Server returned status code {resp.status_code} with message: `{resp.text}`",
-            )
-=======
-        raise exception_from_server_response(resp)
->>>>>>> efb81239
+        raise exception_from_server_response(resp)
 
     def get_input_artifact_by_uid(self, uid: str, node_id: str, artifact_name: str) -> str:
         """Get an input artifact by UID."""
@@ -961,20 +670,7 @@
         if resp.ok:
             return str(resp.content)
 
-<<<<<<< HEAD
-        try:
-            raise exception_from_status_code(
-                resp.status_code,
-                f"Server returned status code {resp.status_code} with message: `{resp.json()['message']}`",
-            )
-        except json.JSONDecodeError:
-            raise exception_from_status_code(
-                resp.status_code,
-                f"Server returned status code {resp.status_code} with message: `{resp.text}`",
-            )
-=======
-        raise exception_from_server_response(resp)
->>>>>>> efb81239
+        raise exception_from_server_response(resp)
 
     def get_input_artifact(self, name: str, node_id: str, artifact_name: str, namespace: Optional[str] = None) -> str:
         """Get an input artifact."""
@@ -995,20 +691,7 @@
         if resp.ok:
             return str(resp.content)
 
-<<<<<<< HEAD
-        try:
-            raise exception_from_status_code(
-                resp.status_code,
-                f"Server returned status code {resp.status_code} with message: `{resp.json()['message']}`",
-            )
-        except json.JSONDecodeError:
-            raise exception_from_status_code(
-                resp.status_code,
-                f"Server returned status code {resp.status_code} with message: `{resp.text}`",
-            )
-=======
-        raise exception_from_server_response(resp)
->>>>>>> efb81239
+        raise exception_from_server_response(resp)
 
 
 __all__ = ["EventsService"]