--- conflicted
+++ resolved
@@ -175,18 +175,11 @@
         elif "CronWorkflow" in self.response.ref:
             # when users schedule cron workflows that have not executed the moment they are scheduled, the response
             # does contain `CronWorkflowStatus` but its fields are empty. However, the `CronWorkflowStatus` object,
-<<<<<<< HEAD
-            # while option on `CronWorkflow`, has *required* fields. Here, we overwrite the response with a special
-            # case that handles setting the `CronWorkflowStatus` to `None` if the response is empty.
-            return f"""
-    {signature}
-=======
             # while optional on `CronWorkflow`, has *required* fields. Here, we overwrite the response with a special
             # case that handles setting the `CronWorkflowStatus` to `None` if the response is empty.
             return f"""
     {signature}
         assert valid_host_scheme(self.host), "The host scheme is required for service usage"
->>>>>>> efb81239
         resp = requests.{self.method}(
             url={req_url},
             params={params},
@@ -203,17 +196,9 @@
                 # See `hera.scripts.service.ServiceEndpoint.__str__` for more details.
                 resp_json['status'] = None
             return {self.response}(**resp_json)
-<<<<<<< HEAD
-        raise exception_from_status_code(
-            resp.status_code, 
-            f"Server returned status code {{resp.status_code}} with error: {{resp.json()['message']}}",
-        )
-        """
-=======
         
         raise exception_from_server_response(resp)
             """
->>>>>>> efb81239
         else:
             ret_val = f"{self.response}(**resp.json())"
 
@@ -230,15 +215,8 @@
 
         if resp.ok:
             return {ret_val}
-<<<<<<< HEAD
-        raise exception_from_status_code(
-            resp.status_code, 
-            f"Server returned status code {{resp.status_code}} with error: {{resp.json()['message']}}",
-        )
-=======
         
         raise exception_from_server_response(resp)
->>>>>>> efb81239
 """
 
 
@@ -454,11 +432,7 @@
 import requests
 from hera.{module}.models import {imports}
 from hera.shared import global_config
-<<<<<<< HEAD
-from hera.exceptions import exception_from_status_code
-=======
 from hera.exceptions import exception_from_server_response
->>>>>>> efb81239
 from typing import Optional, cast
 
 def valid_host_scheme(host: str) -> bool:
