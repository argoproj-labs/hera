--- conflicted
+++ resolved
@@ -28,7 +28,7 @@
 - C from D
 
 ```
-<<<<<<< HEAD
+
 # 3.0.0 - DATE (04/10/2022)
 
 ### Added
@@ -38,13 +38,12 @@
 ### Removed
 
 - Removed name suffix from CronWorkflow
-=======
+
 # 2.9.1 - DATE (04/11/2022)
 
 ### Fixed
 
 - prevent json.loads error when task has input from other tasks(with the json dumped string contains single quote)
->>>>>>> e1b2d5fb
 
 # 2.9.0 - DATE (04/08/2022)
 
