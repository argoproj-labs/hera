--- conflicted
+++ resolved
@@ -29,19 +29,15 @@
 
 ```
 
-<<<<<<< HEAD
-# 3.6.5 - DATE (22/08/2022)
+# 3.7.0 - DATE (26/08/2022)
+
+### Added
+
+- tolerations can now be set via workflow
 
 ### Changed
 
 - Fix float type handling for max_cpu and min_cpu properties in Resources class. 
-=======
-# 3.7.0 - DATE (26/08/2022)
-
-### Added
-
-- tolerations can now be set via workflow
->>>>>>> 5788b73a
 
 # 3.6.4 - DATE (11/08/2022)
 
