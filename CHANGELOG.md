# CHANGELOG

This file follows [semantic versioning 2.0.0](https://semver.org/). Given a version number MAJOR.MINOR.PATCH, increment
the:

- **MAJOR** version when you make incompatible API changes,
- **MINOR** version when you add functionality in a backwards compatible manner, and
- **PATCH** version when you make backwards compatible bug fixes.

As a heuristic:

- if you fix a bug, increment the PATCH
- if you add a feature (add keyword arguments with default values, add a new object, a new mechanism for parameter setup
  that is backwards compatible, etc.), increment the MINOR version
- if you introduce a breaking change (removing arguments, removing objects, restructuring code such that it affects
  imports, etc.), increment the MAJOR version

The general format is:

```

# VERSION - DATE (dd/mm/yyyy)
### Added
- A to B
### Changed
- B to C
### Removed
- C from D

```
<<<<<<< HEAD
# 2.2.0 - DATE (16/02/2022)


### Added

- Add support for sharing the IP of one Task to another Task, via env variables
=======
# 2.3.0 - DATE (13/02/2022)

### Added

- support for setting args instead of command

>>>>>>> 921a7c29
# 2.1.1 - DATE (16/02/2022)


### Changed

- Added `volume_mounts` definition back to script template in `Task.get_script_def`.

# 2.1.0 - DATE (15/02/2022)

### Added

- Added `TaskSecurityContext` to allow setting security settings to the task container.
- Added `WorkflowSecurityContext` to allow setting security settings to all of the containers in the workflow.

# 2.0.0 - DATE (08/02/2022)

### Added

- support for custom resources on `Resource` definitions

# 2.0.0rc1 - DATE (08/02/2022)

### Added

- support for multiple volumes (volumes, config maps, secrets, existing volumes)

# 1.8.0rc7 - DATE (08/02/2022)

### Added

- add support for bucket resource inputs with key only

# 1.8.0rc6 - DATE (08/02/2022)

### Changed

- wait time for Test PyPi in CICD from 30 to 60 seconds

# 1.8.0rc5 - DATE (08/02/2022)

### Added

- add image pull policy on tasks

# 1.8.0rc4 - DATE (08/02/2022)

### Added

- add ability to mount config maps as volume in a task

# 1.8.0rc3 - DATE (08/02/2022)

### Added

- a `sleep` step to the new Hera version installation from Test PyPI to wait for PyPI indexing

# 1.8.0rc2 - DATE (08/02/2022)

### Changed

- GitHub test index installation for CICD

# 1.8.0rc1 - DATE (08/02/2022)

### Changed

- the underlying SDK from argo-workflows v5 to argo-workflows v6.3rc2

# 1.7.0 - DATE (30/01/2022)

### Added

- don't require func to be specified when creating a task, running the task as only a container with commands

# 1.6.2 - DATE (30/01/2022)

### Changed

- fix where a subclass of a Task could not have the parent type as dependency

# 1.6.1 - DATE (26/01/2022)

### Changed

- the type for the `value` field of `EnvSpec` from `Optional[Union[BaseModel, Any]]` to only `Optional[Any]` as
  dictionary values were not serialized/set properly as a consequence of Pydantic validation

# 1.6.0 - DATE (26/01/2022)

### Added

- add default name/namespace handling to CronWorkflow create/suspend/resume methods

# 1.5.1 - DATE (25/01/2022)

### Changed

- `EnvSpec` to return the `value` if `value` is of type string

# 1.5.0 - DATE (24/01/2022)

### Added

- add support for exposing config map keys via env vars in Tasks

# 1.4.0 - DATE (23/01/2022)

### Added

- add support for attaching a secret volume to Workflows and CronWorkflows

# 1.3.0 - DATE (20/01/2022)

### Added

- add support for specifying labels on Workflows, CronWorkflows and Tasks

# 1.2.0 - DATE (18/01/2022)

### Added

- add support for the timezone attribute of CronWorkflow and validate the specified timezone
- introduce `pytz` dependency for timezone validation

# 1.1.0 - DATE (17/01/2022)

### Added

- The `daemon` keyword to the Task. `deamon` will allow a workflow to proceed to the next task, so long as the container
  reaches readiness.

# 1.0.2 - DATE (17/01/2022)

### Changed

- Make value in Tolerations optional, as per Kubernetes requirements

# 1.0.1 - DATE (11/01/2022)

### Changed

- `setup.py` packages field to include hera exclusively post-removal of the underlying `v1` directory. With the removal
  of the underlying versioned subpackage (`v1`) in 1.0.0 the `setup.py` file no longer installed the necessary modules
  as the wheel only included references for whatever subpackages were in `hera.*` but not `hera`
  itself (as a module)

# 1.0.0 - DATE (10/01/2022)

### Removed

- `v1` submodule of Hera to avoid internal versioning and external/package versioning

### Changed

- location of all files from `v1` up one folder to `hera`. Now everything will take the import form
  of `from hera.module import Object` rather than `from hera.v1.module import Object`
- interface of services to take a full host rather than a single domain and put in effort to compute the final host.
  This will offer more freedom to users to select their own host scheme, for example. A flag for SSL verification was
  also introduced
- all volume types (existing, empty dir, and regular volume) are now packaged in the volumes module rather than
  separated

# 0.4.2 - DATE (10/01/2022)

### Added

- an `overwrite_maxs` to `Resource` to allow users to set whether max resources should be set to min values when they
  are not specified

# 0.4.1 - DATE (09/01/2022)

### Changed

- underlying SDK of Hera, which moved from `argo-workflows` to the Argo Workflows repository (unpublished on PyPi)
  Python SDK. This was originally released in https://github.com/argoproj-labs/hera-workflows/pull/38 but the
  publication process to PyPi failed. A fix was attempted in https://github.com/argoproj-labs/hera-workflows/pull/43
  but that published a broken version because the `dependency_links` of `setup.py` did not actually install the
  necessary dependency. As a consequence, the release was quickly deleted from PyPi because it was broken. The best
  course of action was to wait for the official release of the new SDK under `argo-workflows==6.0.0`, in collaboration
  with the maintainers of https://github.com/argoproj/argo-workflows

# 0.4.0 - DATE (15/12/2021)

### Added

- input/output artifact specifications

# 0.3.1 - DATE (04/12/2021)

### Changed

- fix returned value of validator method in EnvSpec class

# 0.3.0 - DATE (30/11/2021)

### Added

- added support to `when` workflows API.

# 0.2.0 - DATE (30/11/2021)

### Added

- ability to specify a service account name to run the workflow as. This is currently set on the workflow level only,
  which makes all the pods of tasks in a workflow use the same service account.

# 0.1.1 - DATE (17/11/2021)

### Changed

- the publication step of Hera. The `python` command will now build an `sdist` and a `wheel` for the package
- relocked the project to include `wheel` as a development dependency

# 0.1.0 - DATE (03/11/2021)

### Added

- added initial support for cron workflows

# 0.0.0 - DATE (28/10/2021)

### Added

- initial release of Hera<|MERGE_RESOLUTION|>--- conflicted
+++ resolved
@@ -28,21 +28,13 @@
 - C from D
 
 ```
-<<<<<<< HEAD
-# 2.2.0 - DATE (16/02/2022)
+# 2.2.0 - DATE (17/02/2022)
 
 
 ### Added
 
 - Add support for sharing the IP of one Task to another Task, via env variables
-=======
-# 2.3.0 - DATE (13/02/2022)
-
-### Added
-
 - support for setting args instead of command
-
->>>>>>> 921a7c29
 # 2.1.1 - DATE (16/02/2022)
 
 
